--- conflicted
+++ resolved
@@ -7,10 +7,7 @@
 from multiprocessing.pool import ThreadPool
 import time
 import numpy as np
-<<<<<<< HEAD
 from plot_utils import check_proxy
-=======
->>>>>>> 50927b82
 
 parser = argparse.ArgumentParser(description='Famous Submitter')
 parser.add_argument("-i"   , "--inputList" , type=str, default="data.txt" , help="input datasets", required=True)
@@ -25,11 +22,7 @@
 options = parser.parse_args()
 
 
-<<<<<<< HEAD
 working_directory = '/work/submit/{}/dummy_directory{}'.format(getpass.getuser(), np.random.randint(0,10000))
-=======
-working_directory = '/work/submit/{}/dummy_directory{}'.format(getpass.getuser(),np.random.randint(0,10000))
->>>>>>> 50927b82
 os.system('mkdir {}'.format(working_directory))
 os.system('cp -R ../* {}/.'.format(working_directory))
 
@@ -82,5 +75,6 @@
         print(" ----------------- ")
         print() 
 end = time.time()
+
 print("All done! multithread.py took",round(end - start),"seconds to run.")
 os.system('rm -rf {}'.format(working_directory))