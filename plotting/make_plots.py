# Make plots for SUEP analysis. Reads in hdf5 files and outputs to root files
import argparse
import getpass
import logging
import os
import subprocess

import fill_utils
import numpy as np
import uproot

# Import our own functions
from CMS_corrections import (
    GNN_syst,
    higgs_reweight,
    pileup_weight,
    track_killing,
    triggerSF,
)
from hist import Hist
from tqdm import tqdm

logging.basicConfig(level=logging.INFO)

parser = argparse.ArgumentParser(description="Famous Submitter")
# Name of the output file tag
parser.add_argument("-o", "--output", type=str, help="output tag", required=True)
# Where the files are coming from. Either provide:
# 1. filepath with -f
# 2. tag and dataset for something in dataDirLocal.format(tag, dataset)
# 3. tag, dataset and xrootd = 1 for something in dataDirXRootD.format(tag, dataset)
parser.add_argument(
    "-dataset",
    "--dataset",
    type=str,
    default="QCD",
    help="dataset name",
    required=False,
)
parser.add_argument(
    "-t", "--tag", type=str, default="IronMan", help="production tag", required=False
)
parser.add_argument(
    "-f", "--file", type=str, default="", help="Use specific input file"
)
parser.add_argument(
    "-s",
    "--save",
    type=str,
    help="Use specific output directory. Overrides MIT-specific paths.",
    required=False,
)
parser.add_argument(
    "--xrootd",
    type=int,
    default=0,
    help="Local data or xrdcp from hadoop (default=False)",
)
# optional: call it with --merged = 1 to append a /merged/ to the paths in options 2 and 3
parser.add_argument("--merged", type=int, default=1, help="Use merged files")
# some info about the files, highly encouraged to specify every time
parser.add_argument("-e", "--era", type=str, help="era", required=True)
parser.add_argument("--isMC", type=int, help="Is this MC or data", required=True)
parser.add_argument("--scouting", type=int, default=0, help="Is this scouting or no")
# some parameters you can toggle freely
parser.add_argument("--doInf", type=int, default=0, help="make GNN plots")
parser.add_argument(
    "--doABCD", type=int, default=0, help="make plots for each ABCD+ region"
)
parser.add_argument("--doSyst", type=int, default=0, help="make systematic plots")
parser.add_argument(
    "--predictSR", type=int, default=0, help="Predict SR using ABCD method."
)
parser.add_argument(
    "--blind", type=int, default=1, help="Blind the data (default=True)"
)
parser.add_argument(
    "--weights",
    default="None",
    help="Pass the filename of the weights, e.g. --weights weights.npy",
)
options = parser.parse_args()

###################################################################################################################
# Script Parameters
###################################################################################################################

outDir = f"/data/submit/{getpass.getuser()}/SUEP/outputs/"
if options.save is not None and options.save != "None" and options != "none":
    outDir = options.save
# define these if --xrootd 0
dataDirLocal = "/data/submit//cms/store/user/{}/SUEP/{}/{}/".format(
    getpass.getuser(), options.tag, options.dataset
)
# and these if --xrootd 1
redirector = "root://submit50.mit.edu/"
dataDirXRootD = "/cms/store/user/{}/SUEP/{}/{}/".format(
    getpass.getuser(), options.tag, options.dataset
)

"""
Define output plotting methods, each draws from an input_method (outputs of SUEPCoffea),
and can have its own selections, ABCD regions, and signal region.
Multiple plotting methods can be defined for the same input method, as different
selections and ABCD methods can be applied.
N.B.: Include lower and upper bounds for all ABCD regions.
"""
config = {
    "Cluster70": {
        "input_method": "CL",
        "xvar": "SUEP_S1_CL",
        "xvar_regions": [0.3, 0.4, 0.5, 2.0],
        "yvar": "SUEP_nconst_CL",
        "yvar_regions": [30, 50, 70, 1000],
        "SR": [["SUEP_S1_CL", ">=", 0.5], ["SUEP_nconst_CL", ">=", 70]],
        "selections": [["ht_JEC", ">", 1200], ["ntracks", ">", 0]],
    },
    "ClusterInverted": {
        "input_method": "CL",
        "xvar": "ISR_S1_CL",
        "xvar_regions": [0.3, 0.4, 0.5, 2.0],
        "yvar": "ISR_nconst_CL",
        "yvar_regions": [30, 50, 70, 1000],
        # "SR": [["SUEP_S1_CL", ">=", 0.5], ["SUEP_nconst_CL", ">=", 75]],
        "SR": [["SUEP_S1_CL", ">=", 0.5], ["SUEP_nconst_CL", ">=", 70]],
        "selections": [["ht_JEC", ">", 1200], ["ntracks", ">", 0]],
    },
}

if options.doInf:
    config.update(
        {
            "GNN": {
                "input_method": "GNN",
                "xvar": "SUEP_S1_GNN",
                "xvar_regions": [0.3, 0.4, 0.5, 1.0],
                "yvar": "single_l5_bPfcand_S1_SUEPtracks_GNN",
                "yvar_regions": [0.0, 0.5, 1.0],
                "SR": [
                    ["SUEP_S1_GNN", ">=", 0.5],
                    ["single_l5_bPfcand_S1_SUEPtracks_GNN", ">=", 0.5],
                ],
                "SR2": [
                    ["SUEP_S1_CL", ">=", 0.5],
                    ["SUEP_nconst_CL", ">=", 80],
                ],  # both are blinded
                "selections": [["ht_JEC", ">", 1200], ["ntracks", ">", 40]],
                "models": ["single_l5_bPfcand_S1_SUEPtracks"],
                "fGNNsyst": "../data/GNN/GNNsyst.json",
                "GNNsyst_bins": [0.0j, 0.25j, 0.5j, 0.75j, 1.0j],
            },
            "GNNInverted": {
                "input_method": "GNNInverted",
                "xvar": "ISR_S1_GNNInverted",
                "xvar_regions": [0.0, 1.5, 2.0],
                "yvar": "single_l5_bPfcand_S1_SUEPtracks_GNNInverted",
                "yvar_regions": [0.0, 1.5, 2.0],
                "SR": [
                    ["ISR_S1_GNNInverted", ">=", 10.0],
                    ["single_l5_bPfcand_S1_SUEPtracks_GNNInverted", ">=", 10.0],
                ],
                # 'SR2': [['ISR_S1_CL', '>=', 0.5], ['ISR_nconst_CL', '>=', 80]], # both are blinded
                "selections": [["ht_JEC", ">", 1200], ["ntracks", ">", 40]],
                "models": ["single_l5_bPfcand_S1_SUEPtracks"],
            },
        }
    )


def open_file(options, redirector, ifile):
    if not options.xrootd:
        return fill_utils.h5load(ifile, "vars")
    if os.path.exists(options.dataset + ".hdf5"):
        os.system("rm " + options.dataset + ".hdf5")
    xrd_file = redirector + ifile
    os.system(f"xrdcp -s {xrd_file} {options.dataset}.hdf5")
    return fill_utils.h5load(options.dataset + ".hdf5", "vars")


def create_output_clusterInverted(output, label, regions_list):
    output.update(
        {
            # 2D histograms
            f"2D_ISR_S1_vs_ntracks_{label}": Hist.new.Reg(
                100, 0, 1.0, name=f"ISR_S1_{label}", label="$Sph_1$"
            )
            .Reg(200, 0, 500, name=f"ntracks_{label}", label="# Tracks")
            .Weight(),
            f"2D_ISR_S1_vs_ISR_nconst_{label}": Hist.new.Reg(
                100, 0, 1.0, name=f"ISR_S1_{label}", label="$Sph_1$"
            )
            .Reg(501, 0, 500, name=f"nconst_{label}", label="# Constituents")
            .Weight(),
            f"2D_ISR_nconst_vs_ISR_pt_avg_{label}": Hist.new.Reg(
                501, 0, 500, name=f"ISR_nconst_{label}"
            )
            .Reg(500, 0, 500, name=f"ISR_pt_avg_{label}")
            .Weight(),
        }
    )
    # variables from the dataframe for all the events, and those in A, B, C regions
    for r in regions_list:
        output.update(
            {
                f"{r}ISR_nconst_{label}": Hist.new.Reg(
                    501,
                    0,
                    500,
                    name=f"{r}ISR_nconst_{label}",
                    label="# Tracks in ISR",
                ).Weight(),
                f"{r}ISR_S1_{label}": Hist.new.Reg(
                    100, 0, 1, name=f"{r}ISR_S1_{label}", label="$Sph_1$"
                ).Weight(),
            }
        )
        if (
            "up" not in label and "down" not in label and r == ""
        ):  # don't care for systematics for these
            output.update(
                {
                    f"ISR_pt_{label}": Hist.new.Reg(
                        100,
                        0,
                        2000,
                        name=f"ISR_pt_{label}",
                        label=r"ISR $p_T$ [GeV]",
                    ).Weight(),
                    f"ISR_pt_avg_{label}": Hist.new.Reg(
                        500,
                        0,
                        500,
                        name=f"ISR_pt_avg_{label}",
                        label=r"ISR Components $p_T$ Avg.",
                    ).Weight(),
                    f"ISR_eta_{label}": Hist.new.Reg(
                        100,
                        -5,
                        5,
                        name=f"ISR_eta_{label}",
                        label=r"ISR $\eta$",
                    ).Weight(),
                    f"ISR_phi_{label}": Hist.new.Reg(
                        100,
                        -6.5,
                        6.5,
                        name=f"ISR_phi_{label}",
                        label=r"ISR $\phi$",
                    ).Weight(),
                    f"ISR_mass_{label}": Hist.new.Reg(
                        150,
                        0,
                        4000,
                        name=f"ISR_mass_{label}",
                        label="ISR Mass [GeV]",
                    ).Weight(),
                }
            )


def create_output_GNN(abcd, output, label, regions_list):
    # 2D histograms
    for model in abcd["models"]:
        output.update(
            {
                f"2D_SUEP_S1_vs_{model}_{label}": Hist.new.Reg(
                    100, 0, 1.0, name=f"SUEP_S1_{label}", label="$Sph_1$"
                )
                .Reg(100, 0, 1, name=f"{model}_{label}", label="GNN Output")
                .Weight(),
                f"2D_SUEP_nconst_vs_{model}_{label}": Hist.new.Reg(
                    501,
                    0,
                    500,
                    name=f"SUEP_nconst_{label}",
                    label="# Const",
                )
                .Reg(100, 0, 1, name=f"{model}_{label}", label="GNN Output")
                .Weight(),
            }
        )

    output.update(
        {
            f"2D_SUEP_nconst_vs_SUEP_S1_{label}": Hist.new.Reg(
                501, 0, 500, name=f"SUEP_nconst_{label}", label="# Const"
            )
            .Reg(100, 0, 1, name=f"SUEP_S1_{label}", label="$Sph_1$")
            .Weight(),
        }
    )

    for r in regions_list:
        output.update(
            {
                f"{r}SUEP_nconst_{label}": Hist.new.Reg(
                    501,
                    0,
                    500,
                    name=f"{r}SUEP_nconst{label}",
                    label="# Constituents",
                ).Weight(),
                f"{r}SUEP_S1_{label}": Hist.new.Reg(
                    100,
                    -1,
                    2,
                    name=f"{r}SUEP_S1_{label}",
                    label="$Sph_1$",
                ).Weight(),
            }
        )
        for model in abcd["models"]:
            output.update(
                {
                    f"{r}{model}_{label}": Hist.new.Reg(
                        100,
                        0,
                        1,
                        name=f"{r}{model}_{label}",
                        label="GNN Output",
                    ).Weight()
                }
            )


def create_output_GNNInverted(abcd, output, label, regions_list):
    # 2D histograms
    for model in abcd["models"]:
        output.update(
            {
                f"2D_ISR_S1_vs_{model}_{label}": Hist.new.Reg(
                    100, 0, 1.0, name=f"ISR_S1_{label}", label="$Sph_1$"
                )
                .Reg(100, 0, 1, name=f"{model}_{label}", label="GNN Output")
                .Weight(),
                f"2D_ISR_nconst_vs_{model}_{label}": Hist.new.Reg(
                    501, 0, 500, name=f"ISR_nconst_{label}", label="# Const"
                )
                .Reg(100, 0, 1, name=f"{model}_{label}", label="GNN Output")
                .Weight(),
            }
        )
    output.update(
        {
            f"2D_ISR_nconst_vs_ISR_S1_{label}": Hist.new.Reg(
                501, 0, 500, name=f"ISR_nconst_{label}", label="# Const"
            )
            .Reg(100, 0, 1, name=f"ISR_S1_{label}", label="$Sph_1$")
            .Weight()
        }
    )

    for r in regions_list:
        output.update(
            {
                f"{r}ISR_nconst_{label}": Hist.new.Reg(
                    501,
                    0,
                    500,
                    name=f"{r}ISR_nconst{label}",
                    label="# Tracks in ISR",
                ).Weight(),
                f"{r}ISR_S1_{label}": Hist.new.Reg(
                    100, -1, 2, name=f"{r}ISR_S1_{label}", label="$Sph_1$"
                ).Weight(),
            }
        )
        for model in abcd["models"]:
            output.update(
                {
                    f"{r}{model}_{label}": Hist.new.Reg(
                        100,
                        0,
                        1,
                        name=f"{r}{model}_{label}",
                        label="GNN Output",
                    ).Weight()
                }
            )


# output histos
def create_output_file(label, abcd, options):
    # don't recreate histograms if called multiple times with the same output label
    if label in output["labels"]:
        return output
    else:
        output["labels"].append(label)

    # ABCD histogram
    xvar = abcd["xvar"]
    yvar = abcd["yvar"]
    xvar_regions = abcd["xvar_regions"]
    yvar_regions = abcd["yvar_regions"]
    output.update(
        {
            f"ABCDvars_{label}": Hist.new.Reg(
                100, yvar_regions[0], yvar_regions[-1], name=xvar
            )
            .Reg(100, xvar_regions[0], xvar_regions[-1], name=yvar)
            .Weight()
        }
    )

    # defnie all the regions, will be used to make historgams for each region
    regions = "ABCDEFGHIJKLMNOPQRSTUVWXYZ"
    n_regions = (len(xvar_regions) - 1) * (len(yvar_regions) - 1)
    regions_list = [""]
    if options.doABCD:
        regions_list += [regions[i] + "_" for i in range(n_regions)]

    ###########################################################################################################################
    # variables from the dataframe for all the events, and those in A, B, C regions
    output.update(
        {
            f"ht_{label}": Hist.new.Reg(
                100, 0, 10000, name=f"ht_{label}", label="HT"
            ).Weight(),
            f"ht_JEC_{label}": Hist.new.Reg(
                100, 0, 10000, name=f"ht_JEC_{label}", label="HT JEC"
            ).Weight(),
            f"ht_JEC_JER_up_{label}": Hist.new.Reg(
                100,
                0,
                10000,
                name=f"ht_JEC_JER_up_{label}",
                label="HT JEC up",
            ).Weight(),
            f"ht_JEC_JER_down_{label}": Hist.new.Reg(
                100,
                0,
                10000,
                name=f"ht_JEC_JER_down_{label}",
                label="HT JEC JER down",
            ).Weight(),
            f"ht_JEC_JES_up_{label}": Hist.new.Reg(
                100,
                0,
                10000,
                name=f"ht_JEC_JES_up_{label}",
                label="HT JEC JES up",
            ).Weight(),
            f"ht_JEC_JES_down_{label}": Hist.new.Reg(
                100,
                0,
                10000,
                name=f"ht_JEC_JES_down_{label}",
                label="HT JEC JES down",
            ).Weight(),
            f"ntracks_{label}": Hist.new.Reg(
                101,
                0,
                500,
                name=f"ntracks_{label}",
                label="# Tracks in Event",
            ).Weight(),
            f"ngood_fastjets_{label}": Hist.new.Reg(
                9,
                0,
                10,
                name=f"ngood_fastjets_{label}",
                label="# FastJets in Event",
            ).Weight(),
            f"PV_npvs_{label}": Hist.new.Reg(
                199,
                0,
                200,
                name=f"PV_npvs_{label}",
                label="# PVs in Event ",
            ).Weight(),
            f"Pileup_nTrueInt_{label}": Hist.new.Reg(
                199,
                0,
                200,
                name=f"Pileup_nTrueInt_{label}",
                label="# True Interactions in Event ",
            ).Weight(),
            f"ngood_ak4jets_{label}": Hist.new.Reg(
                19,
                0,
                20,
                name=f"ngood_ak4jets_{label}",
                label="# ak4jets in Event",
            ).Weight(),
        }
    )

    ###########################################################################################################################
    if any([lbl in label for lbl in ["ISRRemoval", "Cluster", "Cone"]]):
        # 2D histograms
        output.update(
            {
                f"2D_SUEP_S1_vs_SUEP_nconst_{label}": Hist.new.Reg(
                    100, 0, 1.0, name=f"SUEP_S1_{label}", label="$Sph_1$"
                )
                .Reg(501, 0, 500, name=f"nconst_{label}", label="# Constituents")
                .Weight(),
            }
        )
        if (
            "up" not in label and "down" not in label
        ):  # don't care for systematics for these
            output.update(
                {
                    f"2D_SUEP_S1_vs_ntracks_{label}": Hist.new.Reg(
                        100, 0, 1.0, name=f"SUEP_S1_{label}", label="$Sph_1$"
                    )
                    .Reg(100, 0, 500, name=f"ntracks_{label}", label="# Tracks")
                    .Weight(),
                    f"2D_SUEP_nconst_vs_SUEP_pt_avg_{label}": Hist.new.Reg(
                        501, 0, 500, name=f"SUEP_nconst_{label}", label="# Const"
                    )
                    .Reg(200, 0, 500, name=f"SUEP_pt_avg_{label}", label="$p_T Avg$")
                    .Weight(),
                    f"2D_SUEP_eta_vs_SUEP_nconst_{label}": Hist.new.Reg(
                        100, -5, 5, name=f"SUEP_eta_{label}", label=r"$\eta$"
                    )
                    .Reg(501, 0, 500, name=f"nconst_{label}", label="# Constituents")
                    .Weight(),
                    f"2D_SUEP_pt_vs_SUEP_nconst_{label}": Hist.new.Reg(
                        100, 0, 2000, name=f"SUEP_pt_{label}", label="SUEP $p_T$"
                    )
                    .Reg(501, 0, 500, name=f"nconst_{label}", label="# Constituents")
                    .Weight(),
                }
            )

        # variables from the dataframe for all the events, and those in A, B, C regions
        for r in regions_list:
            output.update(
                {
                    f"{r}SUEP_nconst_{label}": Hist.new.Reg(
                        501,
                        0,
                        500,
                        name=f"{r}SUEP_nconst_{label}",
                        label="# Constituents",
                    ).Weight(),
                    f"{r}SUEP_S1_{label}": Hist.new.Reg(
                        100, 0, 1, name=f"{r}SUEP_S1_{label}", label="$Sph_1$"
                    ).Weight(),
<<<<<<< HEAD
            })
            if r == '' and 'up' not in label and 'down' not in label: # don't care for systematics for these
                output.update({
                    f"{r}SUEP_genMass_{label}": Hist.new.Reg(
                        100,
                        0,
                        3000,
                        name=f"{r}SUEP_genMass_{label}",
                        label="Gen Mass of SUEP ($m_S$) [GeV]",
                    ).Weight(),
                    f"{r}SUEP_pt_{label}": Hist.new.Reg(
                        100,
                        0,
                        2000,
                        name=f"{r}SUEP_pt_{label}",
                        label=r"SUEP $p_T$ [GeV]",
                    ).Weight(),
                    f"{r}SUEP_delta_pt_genPt_{label}": Hist.new.Reg(
                        400,
                        -2000,
                        2000,
                        name=f"{r}SUEP_delta_pt_genPt_{label}",
                        label="SUEP $p_T$ - genSUEP $p_T$ [GeV]",
                    ).Weight(),
                    f"{r}SUEP_pt_avg_{label}": Hist.new.Reg(
                        200,
                        0,
                        500,
                        name=f"{r}SUEP_pt_avg_{label}",
                        label=r"SUEP Components $p_T$ Avg.",
                    ).Weight(),
                    f"{r}SUEP_eta_{label}": Hist.new.Reg(
                        100,
                        -5,
                        5,
                        name=f"{r}SUEP_eta_{label}",
                        label=r"SUEP $\eta$",
                    ).Weight(),
                    f"{r}SUEP_phi_{label}": Hist.new.Reg(
                        100,
                        -6.5,
                        6.5,
                        name=f"{r}SUEP_phi_{label}",
                        label=r"SUEP $\phi$",
                    ).Weight(),
                    f"{r}SUEP_mass_{label}": Hist.new.Reg(
                        150,
                        0,
                        2000,
                        name=f"{r}SUEP_mass_{label}",
                        label="SUEP Mass [GeV]",
                    ).Weight(),
                    f"{r}SUEP_delta_mass_genMass_{label}": Hist.new.Reg(
                        400,
                        -2000,
                        2000,
                        name=f"{r}SUEP_delta_mass_genMass_{label}",
                        label="SUEP Mass - genSUEP Mass [GeV]",
                    ).Weight(),
                })
=======
                }
            )
            if (
                r == "" and "up" not in label and "down" not in label
            ):  # don't care for systematics for these
                output.update(
                    {
                        f"{r}SUEP_genMass_{label}": Hist.new.Reg(
                            100,
                            0,
                            1200,
                            name=f"{r}SUEP_genMass_{label}",
                            label="Gen Mass of SUEP ($m_S$) [GeV]",
                        ).Weight(),
                        f"{r}SUEP_pt_{label}": Hist.new.Reg(
                            100,
                            0,
                            2000,
                            name=f"{r}SUEP_pt_{label}",
                            label=r"SUEP $p_T$ [GeV]",
                        ).Weight(),
                        f"{r}SUEP_delta_pt_genPt_{label}": Hist.new.Reg(
                            400,
                            -2000,
                            2000,
                            name=f"{r}SUEP_delta_pt_genPt_{label}",
                            label="SUEP $p_T$ - genSUEP $p_T$ [GeV]",
                        ).Weight(),
                        f"{r}SUEP_pt_avg_{label}": Hist.new.Reg(
                            200,
                            0,
                            500,
                            name=f"{r}SUEP_pt_avg_{label}",
                            label=r"SUEP Components $p_T$ Avg.",
                        ).Weight(),
                        f"{r}SUEP_eta_{label}": Hist.new.Reg(
                            100,
                            -5,
                            5,
                            name=f"{r}SUEP_eta_{label}",
                            label=r"SUEP $\eta$",
                        ).Weight(),
                        f"{r}SUEP_phi_{label}": Hist.new.Reg(
                            100,
                            -6.5,
                            6.5,
                            name=f"{r}SUEP_phi_{label}",
                            label=r"SUEP $\phi$",
                        ).Weight(),
                        f"{r}SUEP_mass_{label}": Hist.new.Reg(
                            150,
                            0,
                            2000,
                            name=f"{r}SUEP_mass_{label}",
                            label="SUEP Mass [GeV]",
                        ).Weight(),
                        f"{r}SUEP_delta_mass_genMass_{label}": Hist.new.Reg(
                            400,
                            -2000,
                            2000,
                            name=f"{r}SUEP_delta_mass_genMass_{label}",
                            label="SUEP Mass - genSUEP Mass [GeV]",
                        ).Weight(),
                    }
                )
>>>>>>> cda7f6ec
    ###########################################################################################################################
    if "ClusterInverted" in label:
        create_output_clusterInverted(output, label, regions_list)

    ###########################################################################################################################
    if label == "GNN" and options.doInf:
        create_output_GNN(abcd, output, label, regions_list)

    ###########################################################################################################################
    if label == "GNNInverted" and options.doInf:
        create_output_GNNInverted(abcd, output, label, regions_list)

    ###########################################################################################################################

    return output


def calculate_systematic(
    df,
    config,
    syst,
    options,
):
    # prepare new event weight
    if options.isMC:
        df["event_weight"] = df["genweight"].to_numpy()
    else:
        df["event_weight"] = np.ones(df.shape[0])

    if options.isMC == 1:
        if options.scouting != 1:
            # 1) pileup weights
            puweights, puweights_up, puweights_down = pileup_weight.pileup_weight(
                options.era
            )
            pu = pileup_weight.get_pileup_weights(
                df, syst, puweights, puweights_up, puweights_down
            )
            df["event_weight"] *= pu

            # 2) TriggerSF weights
            (
                trig_bins,
                trig_weights,
                trig_weights_up,
                trig_weights_down,
            ) = triggerSF.triggerSF(options.era)
            trigSF = triggerSF.get_trigSF_weight(
                df,
                syst,
                trig_bins,
                trig_weights,
                trig_weights_up,
                trig_weights_down,
            )
            df["event_weight"] *= trigSF

            # 3) PS weights
            if "PSWeight" in syst and syst in df.keys():
                df["event_weight"] *= df[syst]

            # 3) prefire weights
            # if options.era == 2016 or options.era == 2017:
            #     if "prefire" in syst and syst in df.keys():
            #         df["event_weight"] *= df[syst]
            #     else"
            #         df["event_weight"] *= df["prefire_nom"]

        # 5) Higgs_pt weights
        if "mS125" in options.dataset:
            (
                higgs_bins,
                higgs_weights,
                higgs_weights_up,
                higgs_weights_down,
            ) = higgs_reweight.higgs_reweight(df["SUEP_genPt"])
            higgs_weight = higgs_reweight.get_higgs_weight(
                df,
                syst,
                higgs_bins,
                higgs_weights,
                higgs_weights_up,
                higgs_weights_down,
            )
            df["event_weight"] *= higgs_weight

    # 6) scaling weights
    # N.B.: these aren't part of the systematics, just an optional scaling
    if scaling_weights is not None:
        df = fill_utils.apply_scaling_weights(
            df.copy(),
            scaling_weights,
            config["Cluster"],
            regions="ABCDEFGHI",
            x_var="SUEP_S1_CL",
            y_var="SUEP_nconst_CL",
            z_var="ht",
        )

    for label_out, config_out in config.items():
        if "track_down" in label_out and syst != "":
            continue  # don't run other systematics when doing track killing systematic
        if options.isMC and syst != "":
            if any([j in label_out for j in jet_corrections]):
                continue  # don't run other systematics when doing jet systematics

        # rename if we have applied a systematic
        if len(syst) > 0:
            label_out = label_out + "_" + syst

        # initialize new hists, if needed
        output.update(create_output_file(label_out, config_out, options))

        # prepare the DataFrame for plotting: blind, selections
        df_plot = fill_utils.prepareDataFrame(
            df.copy(), config_out, label_out, isMC=options.isMC, blind=options.blind
        )

        # auto fill all histograms
        fill_utils.auto_fill(
            df_plot,
            output,
            config_out,
            label_out,
            isMC=options.isMC,
            do_abcd=options.doABCD,
        )


#############################################################################################################

# variables that will be filled
nfailed = 0
total_gensumweight = 0
output = {"labels": []}

# get list of files
username = getpass.getuser()
if options.file:
    files = [options.file]
elif options.xrootd:
    dataDir = dataDirXRootD
    if options.merged:
        dataDir += "merged/"
    result = subprocess.check_output(["xrdfs", redirector, "ls", dataDir])
    result = result.decode("utf-8")
    files = result.split("\n")
    files = [f for f in files if len(f) > 0]
else:
    dataDir = dataDirLocal
    if options.merged:
        dataDir += "merged/"
    files = [dataDir + f for f in os.listdir(dataDir)]

# get cross section
xsection = 1.0
if options.isMC:
    xsection = fill_utils.getXSection(options.dataset, options.era, SUEP=False)

# custom per region weights
scaling_weights = None
if options.weights is not None and options.weights != "None":
    scaling_weights = fill_utils.read_in_weights(options.weights)

# add new output methods for track killing and jet energy systematics
if options.isMC and options.doSyst:
    # track systematics: need to use the track_down version of the variables
    new_config_track_killing = fill_utils.get_track_killing_config(config)

    # jet systematics: just change ht to ht_SYS (e.g. ht -> ht_JEC_JES_up)
    jet_corrections = [
        "JER_up",
        "JER_down",
        "JES_up",
        "JES_down",
    ]
    new_config_jet_corrections = fill_utils.get_jet_corrections_config(
        config, jet_corrections
    )

    config = config | new_config_jet_corrections
    config = config | new_config_track_killing

logging.info("Setup ready, filling histograms now.")

# Plotting loop #######################################################################
for ifile in tqdm(files):
    #####################################################################################
    # ---- Load file
    #####################################################################################

    # get the file
    df, metadata = open_file(options, redirector, ifile)

    # check if file is corrupted
    if type(df) == int:
        nfailed += 1
        continue

    # update the gensumweight
    if options.isMC and metadata != 0:
        total_gensumweight += metadata["gensumweight"]

    # check if file is empty
    if "empty" in list(df.keys()):
        continue
    if df.shape[0] == 0:
        continue

    if options.isMC and options.doSyst:
        sys_loop = [
            "",
            "puweights_up",
            "puweights_down",
            "trigSF_up",
            "trigSF_down",
            "PSWeight_ISR_up",
            "PSWeight_ISR_down",
            "PSWeight_FSR_up",
            "PSWeight_FSR_down",
            "prefire_up",
            "prefire_down",
        ]
        if "mS125" in options.dataset:
            sys_loop += [
                "higgs_weights_up",
                "higgs_weights_down",
            ]
    else:
        sys_loop = [""]

    for syst in sys_loop:
        # prepare new event weight
        calculate_systematic(df, config, syst, options)

    #####################################################################################
    # ---- End
    #####################################################################################

    # remove file at the end of loop
    if options.xrootd:
        os.system("rm " + options.dataset + ".hdf5")

logging.warning("Number of files that failed to be read: " + str(nfailed))
# End plotting loop ###################################################################

# not needed anymore
output.pop("labels")

logging.info("Applying symmetric systematics and normalization.")

# do the systematics
if options.isMC and options.doSyst:
    # do the tracks UP systematic
    output = track_killing.generate_up_histograms(config.keys(), output)

    if options.doInf:
        # do the GNN systematic
        GNN_syst.apply_GNN_syst(
            output,
            config["GNN"]["fGNNsyst"],
            config["GNN"]["models"],
            config["GNN"]["GNNsyst_bins"],
            options.era,
            out_label="GNN",
        )

# apply normalization
if options.isMC:
    print(xsection, total_gensumweight)
    output = fill_utils.apply_normalization(output, xsection / total_gensumweight)

# Make ABCD expected histogram for signal region

if options.doABCD and options.blind and options.predictSR:
    logging.info("Predicting SR using ABCD method.")

    # Loop through every configuration
    for label_out, config_out in config.items():
        xregions = np.array(config_out["xvar_regions"]) * 1.0j
        yregions = np.array(config_out["yvar_regions"]) * 1.0j
        xvar = config_out["xvar"].replace("_" + config_out["input_method"], "")
        yvar = config_out["yvar"].replace("_" + config_out["input_method"], "")

        hist_name = f"2D_{xvar}_vs_{yvar}_{label_out}"

        # Check if histogram exists
        if hist_name not in output.keys():
            logging.warning(f"{hist_name} has not been created.")
            continue

        # Only calculate predicted for 9 region ABCD
        if (len(xregions) != 4) or (len(yregions) != 4):
            logging.warning(
                f"Can only calculate SR for 9 region ABCD, skipping {label_out}"
            )
            continue

        # Calculate SR from ABCD method
        # sum_var = 'x' corresponds to scaling F histogram
        SR, SR_exp, alpha, sigma_alpha = plot_utils.ABCD_9regions_errorProp(
            output[hist_name], xregions, yregions, sum_var="x"
        )

        output[f"I_{yvar}_{label_out}"] = SR_exp

if options.dataset:
    outFile = outDir + "/" + options.dataset + "_" + options.output
else:
    outFile = os.path.join(outDir, options.output)
logging.info("Saving outputs to " + outFile + ".")
with uproot.recreate(outFile + ".root") as froot:
    for h, hist in output.items():
        froot[h] = hist<|MERGE_RESOLUTION|>--- conflicted
+++ resolved
@@ -539,68 +539,6 @@
                     f"{r}SUEP_S1_{label}": Hist.new.Reg(
                         100, 0, 1, name=f"{r}SUEP_S1_{label}", label="$Sph_1$"
                     ).Weight(),
-<<<<<<< HEAD
-            })
-            if r == '' and 'up' not in label and 'down' not in label: # don't care for systematics for these
-                output.update({
-                    f"{r}SUEP_genMass_{label}": Hist.new.Reg(
-                        100,
-                        0,
-                        3000,
-                        name=f"{r}SUEP_genMass_{label}",
-                        label="Gen Mass of SUEP ($m_S$) [GeV]",
-                    ).Weight(),
-                    f"{r}SUEP_pt_{label}": Hist.new.Reg(
-                        100,
-                        0,
-                        2000,
-                        name=f"{r}SUEP_pt_{label}",
-                        label=r"SUEP $p_T$ [GeV]",
-                    ).Weight(),
-                    f"{r}SUEP_delta_pt_genPt_{label}": Hist.new.Reg(
-                        400,
-                        -2000,
-                        2000,
-                        name=f"{r}SUEP_delta_pt_genPt_{label}",
-                        label="SUEP $p_T$ - genSUEP $p_T$ [GeV]",
-                    ).Weight(),
-                    f"{r}SUEP_pt_avg_{label}": Hist.new.Reg(
-                        200,
-                        0,
-                        500,
-                        name=f"{r}SUEP_pt_avg_{label}",
-                        label=r"SUEP Components $p_T$ Avg.",
-                    ).Weight(),
-                    f"{r}SUEP_eta_{label}": Hist.new.Reg(
-                        100,
-                        -5,
-                        5,
-                        name=f"{r}SUEP_eta_{label}",
-                        label=r"SUEP $\eta$",
-                    ).Weight(),
-                    f"{r}SUEP_phi_{label}": Hist.new.Reg(
-                        100,
-                        -6.5,
-                        6.5,
-                        name=f"{r}SUEP_phi_{label}",
-                        label=r"SUEP $\phi$",
-                    ).Weight(),
-                    f"{r}SUEP_mass_{label}": Hist.new.Reg(
-                        150,
-                        0,
-                        2000,
-                        name=f"{r}SUEP_mass_{label}",
-                        label="SUEP Mass [GeV]",
-                    ).Weight(),
-                    f"{r}SUEP_delta_mass_genMass_{label}": Hist.new.Reg(
-                        400,
-                        -2000,
-                        2000,
-                        name=f"{r}SUEP_delta_mass_genMass_{label}",
-                        label="SUEP Mass - genSUEP Mass [GeV]",
-                    ).Weight(),
-                })
-=======
                 }
             )
             if (
@@ -666,7 +604,6 @@
                         ).Weight(),
                     }
                 )
->>>>>>> cda7f6ec
     ###########################################################################################################################
     if "ClusterInverted" in label:
         create_output_clusterInverted(output, label, regions_list)
