--- conflicted
+++ resolved
@@ -116,56 +116,7 @@
 selections and ABCD methods can be applied.
 N.B.: Include lower and upper bounds for all ABCD regions.
 """
-<<<<<<< HEAD
-config = {
-    "Cluster_PV_0to25": {
-        "input_method": "CL",
-        "xvar": "SUEP_S1_CL",
-        "xvar_regions": [0.3, 0.4, 0.5, 2.0],
-        "yvar": "SUEP_nconst_CL",
-        "yvar_regions": [30, 50, 70, 1000],
-        "SR": [["SUEP_S1_CL", ">=", 0.5], ["SUEP_nconst_CL", ">=", 70]],
-        "selections": [["ht_JEC", ">", 1200], ["ntracks", ">", 0], ["PV_npvs", "<=", 25]]
-    },
-    "Cluster_PV_25to50": {
-        "input_method": "CL",
-        "xvar": "SUEP_S1_CL",
-        "xvar_regions": [0.3, 0.4, 0.5, 2.0],
-        "yvar": "SUEP_nconst_CL",
-        "yvar_regions": [30, 50, 70, 1000],
-        "SR": [["SUEP_S1_CL", ">=", 0.5], ["SUEP_nconst_CL", ">=", 70]],
-        "selections": [["ht_JEC", ">", 1200], ["ntracks", ">", 0], ["PV_npvs", ">", 25], ["PV_npvs", "<=", 50]]
-    },
-    "Cluster_PV_50toInf": {
-        "input_method": "CL",
-        "xvar": "SUEP_S1_CL",
-        "xvar_regions": [0.3, 0.4, 0.5, 2.0],
-        "yvar": "SUEP_nconst_CL",
-        "yvar_regions": [30, 50, 70, 1000],
-        "SR": [["SUEP_S1_CL", ">=", 0.5], ["SUEP_nconst_CL", ">=", 70]],
-        "selections": [["ht_JEC", ">", 1200], ["ntracks", ">", 0], ["PV_npvs", ">", 50]]
-    },
-    # "Cluster70": {
-    #     "input_method": "CL",
-    #     "xvar": "SUEP_S1_CL",
-    #     "xvar_regions": [0.3, 0.4, 0.5, 2.0],
-    #     "yvar": "SUEP_nconst_CL",
-    #     "yvar_regions": [30, 50, 70, 1000],
-    #     "SR": [["SUEP_S1_CL", ">=", 0.5], ["SUEP_nconst_CL", ">=", 70]],
-    #     "selections": [["ht_JEC", ">", 1200], ["ntracks", ">", 0]],
-    # },
-    # "ClusterInverted": {
-    #     "input_method": "CL",
-    #     "xvar": "ISR_S1_CL",
-    #     "xvar_regions": [0.3, 0.4, 0.5, 2.0],
-    #     "yvar": "ISR_nconst_CL",
-    #     "yvar_regions": [30, 50, 70, 1000],
-    #     # "SR": [["SUEP_S1_CL", ">=", 0.5], ["SUEP_nconst_CL", ">=", 75]],
-    #     "SR": [["SUEP_S1_CL", ">=", 0.5], ["SUEP_nconst_CL", ">=", 70]],
-    #     "selections": [["ht_JEC", ">", 1200], ["ntracks", ">", 0]],
-    # },
-}
-=======
+
 if options.scouting:
     config = {
         "Cluster": {
@@ -227,7 +178,6 @@
             "selections": [["ht_JEC", ">", 1200], ["ntracks", ">", 0]],
         },
     }
->>>>>>> 5fc22eac
 
 if options.doInf:
     config.update(
