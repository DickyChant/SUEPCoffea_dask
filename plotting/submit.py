--- conflicted
+++ resolved
@@ -37,10 +37,7 @@
 
 source ~/.bashrc
 export X509_USER_PROXY=/home/submit/{user}/{proxy}
-<<<<<<< HEAD
 conda activate SUEP # Change to your own environment setup
-=======
->>>>>>> 1f8e2312
 cd {work_dir}
 cd ..
 source setup.sh
