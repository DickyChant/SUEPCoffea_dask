--- conflicted
+++ resolved
@@ -138,8 +138,15 @@
     elif "JetHT+Run" in infile_name or "ScoutingPFHT" in infile_name:
         sample = "data"
 
-    elif "SUEP-m" in infile_name:
-        sample = infile_name.split("/")[-1].split("+")[0]
+    elif "SUEP" in infile_name:
+        if "+" in infile_name:
+            sample = infile_name.split("/")[-1].split("+")[0]
+        elif "new_generic" in infile_name:
+            sample = infile_name.split("/")[-1].split("_")[
+                1
+            ]  # hack for Carlos naming convention
+        else:
+            sample = infile_name.split("/")
     else:
         sample = infile_name
     return sample, plots
@@ -182,43 +189,7 @@
             # if '170to300' in infile_name: continue
 
         # plots[sample] sample is filled here
-<<<<<<< HEAD
         sample, plots = fillSample(infile_name, plots, lumi)
-=======
-        if "QCD_Pt" in infile_name:
-            sample = "QCD_Pt"
-
-            # include this block to import the QCD bins individually
-            temp_sample = infile_name.split("/")[-1].split(".pkl")[0]
-            plots[temp_sample] = openpkl(infile_name)
-            for plot in list(plots[temp_sample].keys()):
-                plots[temp_sample][plot] = plots[temp_sample][plot] * lumi
-
-        elif "QCD_HT" in infile_name:
-            sample = "QCD_HT"
-
-            # include this block to import the QCD bins individually
-            temp_sample = infile_name.split("/")[-1].split(".pkl")[0]
-            temp_sample = temp_sample.split("QCD_HT")[1].split("_Tune")[0]
-            plots[temp_sample] = openpkl(infile_name)
-            for plot in list(plots[temp_sample].keys()):
-                plots[temp_sample][plot] = plots[temp_sample][plot] * lumi
-
-        elif "JetHT+Run" in infile_name or "ScoutingPFHT" in infile_name:
-            sample = "data"
-
-        elif "SUEP" in infile_name:
-            if "+" in infile_name:
-                sample = infile_name.split("/")[-1].split("+")[0]
-            elif "new_generic" in infile_name:
-                sample = infile_name.split("/")[-1].split("_")[
-                    1
-                ]  # hack for Carlos naming convention
-            else:
-                sample = infile_name.split("/")
-        else:
-            sample = infile_name
->>>>>>> 0e07a7dc
 
         if sample not in list(plots.keys()):
             plots[sample] = openpkl(infile_name)
