import logging
import math
import os
import pickle
import shutil
import subprocess
from collections import defaultdict

import boost_histogram as bh
import hist
import hist.intervals
import matplotlib.colors as colors
import matplotlib.pyplot as plt
import mplhep as hep
import numpy as np
import uproot
from sympy import diff, sqrt, symbols

default_colors = {
    "125": "cyan",
    "200": "blue",
    "300": "lightseagreen",
    "400": "green",
    "500": "darkgreen",
    "600": "lawngreen",
    "700": "goldenrod",
    "800": "orange",
    "900": "sienna",
    "1000": "red",
    "data": "maroon",
    "QCD": "slateblue",
    "MC": "slateblue",
    "TTJets": "midnightblue",
}


def getColor(sample):
    if "mS" in sample:
        sample = sample[sample.find("mS") + 2 :]
        sample = sample.split("_")[0]
        return default_colors[sample]

    if "QCD" in sample:
        return default_colors["QCD"]

    if "data" in sample.lower():
        return default_colors["data"]

    if "ttjets" in sample.lower():
        return default_colors["TTJets"]

    if "MC" in sample:
        return default_colors["MC"]

    else:
        return None


# https://twiki.cern.ch/twiki/bin/viewauth/CMS/RA2b13TeVProduction#Dataset_luminosities_2016_pb_1
lumis = {
    "2016_apv": 19497.914,
    "2016": 16810.813,
    "2017": 41471.589,
    "2018": 59817.406,
    "all": 19497.914 + 16810.813 + 41471.589 + 59817.406,
}

lumis_scouting = {
    "2016_apv": 18843.384721292190552,
    "2016": 16705.324242775104523,
    "2017": 35718.640387367889404,
    "2018": 58965.346247952011108,
    "all": 18843.384721292190552
    + 16705.324242775104523
    + 35718.640387367889404
    + 58965.346247952011108,
}


def lumiLabel(year, scouting=False):
    if scouting:
        lumidir = lumis_scouting
    else:
        lumidir = lumis
    if year in ["2017", "2018"]:
        return round(lumidir[year] / 1000, 1)
    elif year == "2016":
        return round((lumidir[year] + lumidir[year + "_apv"]) / 1000, 1)
    elif year == "all":
        return round(lumidir[year] / 1000, 1)


def findLumi(year, auto_lumi, infile_name, scouting):
    if scouting:
        lumidir = lumis_scouting
    else:
        lumidir = lumis
    if auto_lumi:
        if "20UL16MiniAODv2" in infile_name:
            lumi = lumidir["2016"]
        elif "20UL17MiniAODv2" in infile_name:
            lumi = lumidir["2017"]
        elif "20UL16MiniAODAPVv2" in infile_name:
            lumi = lumidir["2016_apv"]
        elif "20UL18" in infile_name:
            lumi = lumidir["2018"]
        elif "SUEP-m" in infile_name:
            lumi = lumidir["2018"]
        elif "JetHT+Run" in infile_name and not scouting:
            lumi = 1
        elif "ScoutingPFHT+Run" in infile_name and scouting:
            lumi = 1
        else:
            raise Exception(
                "I cannot find luminosity matched to file name: " + infile_name
            )
    if year and not auto_lumi:
        lumi = lumidir[str(year)]
    if year and auto_lumi:
        raise Exception("Apply lumis automatically or based on year")
    return lumi


def getHistLists(plotDir, tag, filename):
    hists = []
    with open(filename) as file:
        for line in file:
            sample_name = line.strip().split("/")[-1]
            result_path = f"{plotDir}{sample_name}_{tag}.root"
            hists.append(result_path)
    return hists


def formatSUEPNaming(file):
    tokens = file.split("_")
    temp = tokens[2]
    mS = tokens[3]
    mPhi = tokens[4]
    decay = tokens[6]

    if "p" in temp:
        temp = temp.replace("p", ".")
        temp = "T" + str(float(temp[1:]))

    if "." in mS:
        mS = mS[: mS.find(".")]

    if "." in mPhi:
        mPhi = "mPhi" + str(float(mPhi[4:]))

    if "mode" in decay:
        decay = decay[4:]

    name = "_".join([mS, temp, mPhi, decay])
    return name


def fillSample(infile_name, plots, lumi):
    if "QCD_Pt" in infile_name:
        sample = "QCD_Pt"

        # include this block to import the QCD bins individually
        temp_sample = infile_name.split("/")[-1].split(".root")[0]
<<<<<<< HEAD
        if ".root" in infile_name:
            plots[temp_sample] = openroot(infile_name)
        elif ".pkl" in infile_name:
            plots[temp_sample] = openpickle(infile_name)
=======
        plots[temp_sample] = openHistFile(infile_name)
>>>>>>> 1f8e2312
        for plot in list(plots[temp_sample].keys()):
            plots[temp_sample][plot] = plots[temp_sample][plot] * lumi

    elif "QCD_HT" in infile_name:
        sample = "QCD_HT"

        # include this block to import the HT bins individually
        temp_sample = infile_name.split("/")[-1].split(".root")[0]
        temp_sample = temp_sample.split("QCD_HT")[1].split("_Tune")[0]
        plots[temp_sample] = openHistFile(infile_name)
        for plot in list(plots[temp_sample].keys()):
            plots[temp_sample][plot] = plots[temp_sample][plot] * lumi

    elif any(
        [
            s in infile_name
            for s in [
                "TTJets",
                "ttZJets",
                "ttHTobb",
                "ttHToNonbb",
                "TTTo2L2Nu",
                "TTToSemiLeptonic",
                "TTWJetsToLNu",
                "TTZToQQ",
                "TTZToLLNuNu",
            ]
        ]
    ):
        sample = "TTBkg"

        # include this block to import the HT bins individually
        temp_sample = infile_name.split("/")[-1].split(".root")[0]
        temp_sample = temp_sample.split("_Tune")[0]
        plots[temp_sample] = openHistFile(infile_name)
        for plot in list(plots[temp_sample].keys()):
            plots[temp_sample][plot] = plots[temp_sample][plot] * lumi

    elif any([s in infile_name for s in ["ST_t", "ST_tW"]]):
        sample = "STBkg"

        # include this block to import the HT bins individually
        temp_sample = infile_name.split("/")[-1].split(".root")[0]
        temp_sample = temp_sample.split("_Tune")[0]
        plots[temp_sample] = openHistFile(infile_name)
        for plot in list(plots[temp_sample].keys()):
            plots[temp_sample][plot] = plots[temp_sample][plot] * lumi

    elif "WJetsToLNu_HT" in infile_name:
        sample = "WJetsToLNu_HT"

        # include this block to import the HT bins individually
        temp_sample = infile_name.split("/")[-1].split(".root")[0]
        temp_sample = temp_sample.split("_Tune")[0]
        plots[temp_sample] = openHistFile(infile_name)
        for plot in list(plots[temp_sample].keys()):
            plots[temp_sample][plot] = plots[temp_sample][plot] * lumi

    elif "WJetsToLNu_Pt" in infile_name:
        sample = "WJetsToLNu_Pt"

        # include this block to import the HT bins individually
        temp_sample = infile_name.split("/")[-1].split(".root")[0]
        temp_sample = temp_sample.split("_Tune")[0]
        plots[temp_sample] = openHistFile(infile_name)
        for plot in list(plots[temp_sample].keys()):
            plots[temp_sample][plot] = plots[temp_sample][plot] * lumi

    elif "DYJetsToLL_LHEFilterPtZ-" in infile_name:
        sample = "DYJetsToLL_LHEFilterPtZ"

        # include this block to import the HT bins individually
        temp_sample = infile_name.split("/")[-1].split(".root")[0]
        temp_sample = temp_sample.split("_MatchEWPDG20")[0]
        plots[temp_sample] = openHistFile(infile_name)
        for plot in list(plots[temp_sample].keys()):
            plots[temp_sample][plot] = plots[temp_sample][plot] * lumi
			
    elif "WJetsToLNu_HT" in infile_name:
        sample = "WJetsToLNu_HT"
		
		# include this block to import the HT bins individually
        temp_sample = infile_name.split("/")[-1].split(".root")[0]
        temp_sample = temp_sample.split("_Tune")[0]
        if ".root" in infile_name:
            plots[temp_sample] = openroot(infile_name)
        elif ".pkl" in infile_name:
            plots[temp_sample] = openpickle(infile_name)
        for plot in list(plots[temp_sample].keys()):
            plots[temp_sample][plot] = plots[temp_sample][plot] * lumi
			
    elif "WJetsToLNu_Pt" in infile_name:
        sample = "WJetsToLNu_Pt"
		
		# include this block to import the HT bins individually
        temp_sample = infile_name.split("/")[-1].split(".root")[0]
        temp_sample = temp_sample.split("_Tune")[0]
        if ".root" in infile_name:
            plots[temp_sample] = openroot(infile_name)
        elif ".pkl" in infile_name:
            plots[temp_sample] = openpickle(infile_name)
        for plot in list(plots[temp_sample].keys()):
            plots[temp_sample][plot] = plots[temp_sample][plot] * lumi
			
    elif "DYJetsToLL_LHEFilterPtZ-" in infile_name:
        sample = "DYJetsToLL_LHEFilterPtZ"
		
		# include this block to import the HT bins individually
        temp_sample = infile_name.split("/")[-1].split(".root")[0]
        temp_sample = temp_sample.split("_MatchEWPDG20")[0]
        if ".root" in infile_name:
            plots[temp_sample] = openroot(infile_name)
        elif ".pkl" in infile_name:
            plots[temp_sample] = openpickle(infile_name)
        for plot in list(plots[temp_sample].keys()):
            plots[temp_sample][plot] = plots[temp_sample][plot] * lumi
			
		
    elif "JetHT+Run" in infile_name or "ScoutingPFHT" in infile_name:
        sample = "data"

        # include this block to import the eras bins individually
        temp_sample = infile_name.split("/")[-1].split(".root")[0]
        temp_sample = temp_sample.split("+")[1].split("-")[0]
        temp_sample = "data_" + temp_sample[3:]
<<<<<<< HEAD
        if ".root" in infile_name:
            plots[temp_sample] = openroot(infile_name)
        elif ".pkl" in infile_name:
            plots[temp_sample] = openpickle(infile_name)
=======
        plots[temp_sample] = openHistFile(infile_name)
>>>>>>> 1f8e2312
        for plot in list(plots[temp_sample].keys()):
            plots[temp_sample][plot] = plots[temp_sample][plot] * lumi

    elif "SUEP" in infile_name:
        if "+" in infile_name:  # historical naming convention
            sample = infile_name.split("/")[-1].split("+")[0]
        elif "GluGluToSUEP" in infile_name:  # private samples naming convention
            sample = formatSUEPNaming(infile_name.split("/")[-1])
        elif (
            "generic" in infile_name and "MS" in infile_name
        ):  # hack for Carlos naming convention
            sample = infile_name.split("/")[-1].split("_")[1]
        else:
            sample = infile_name.split("/")[-1]
    else:
        sample = infile_name
    return sample, plots


# load file(s)
def loader(
    infile_names, year=None, auto_lumi=False, exclude_low_bins=False, scouting=False
):
    plots = {}
    for infile_name in infile_names:
        if not os.path.isfile(infile_name):
            print("WARNING:", infile_name, "doesn't exist")
            continue
        elif ".root" not in infile_name and ".pkl" not in infile_name:
            continue

        # sets the lumi based on year
        lumi = findLumi(year, auto_lumi, infile_name, scouting)

        # exclude low bins
        if exclude_low_bins:
            if "50to100" in infile_name:
                continue
            if "100to200" in infile_name:
                continue
            # if '200to300' in infile_name: continue
            # if '300to500' in infile_name: continue
            # if '500to700' in infile_name: continue
            # if '700to1000' in infile_name: continue

            # if '15to30' in infile_name: continue
            # if '30to50' in infile_name: continue
            # if '50to80' in infile_name: continue
            # if '80to120' in infile_name: continue
            # if '120to170' in infile_name: continue
            # if '170to300' in infile_name: continue

        # plots[sample] sample is filled here
        sample, plots = fillSample(infile_name, plots, lumi)

        if sample not in list(plots.keys()):
            plots[sample] = openHistFile(infile_name)
            for plot in list(plots[sample].keys()):
                plots[sample][plot] = plots[sample][plot] * lumi
        else:
            plotsToAdd = openHistFile(infile_name)
            try:
                for plot in list(plotsToAdd.keys()):
                    plots[sample][plot] = plots[sample][plot] + plotsToAdd[plot] * lumi
            except KeyError:
                print("WARNING: " + infile_name + " has a different set of plots")
                continue

    return plots


def openHistFile(infile_name):
    if ".root" in infile_name:
        infile = openroot(infile_name)
    elif ".pkl" in infile_name:
        infile = openpickle(infile_name)
    return infile


def combineMCSamples(plots, year, samples=["QCD_HT", "TTJets"]):
    assert len(samples) > 0
    year = str(year)
    plots["MC_" + year] = {}
    for key in plots[samples[0] + "_" + year].keys():
        for i, sample in enumerate(samples):
            if i == 0:
                plots["MC_" + year][key] = plots[samples[i] + "_" + year][key].copy()
            else:
                plots["MC_" + year][key] += plots[samples[i] + "_" + year][key].copy()


def combineYears(plots, sample, eras=["2018", "2017", "2016"]):
    plots[f"{sample}_all"] = {}
    for i, year in enumerate(eras):
        for key in plots[f"{sample}_{year}"].keys():
            if i == 0:
                plots[f"{sample}_all"][key] = plots[f"{sample}_{year}"][key].copy()
            else:
                plots[f"{sample}_all"][key] += plots[f"{sample}_{year}"][key].copy()


def check_proxy(time_min=100):
    """
    Checks for existence of proxy with at least time_min
    left on it.
    If it's inactive or below time_min, it will regenerate
    it with 140 hours.
    """
    home_base = os.environ["HOME"]
    proxy_base = f"x509up_u{os.getuid()}"
    proxy_copy = os.path.join(home_base, proxy_base)
    regenerate_proxy = False
    if not os.path.isfile(proxy_copy):
        logging.warning("--- proxy file does not exist")
        regenerate_proxy = True
    else:
        lifetime = subprocess.check_output(
            ["voms-proxy-info", "--file", proxy_copy, "--timeleft"]
        )
        lifetime = float(lifetime)
        lifetime = lifetime / (60 * 60)
        if lifetime < time_min:
            logging.warning("--- proxy has expired !")
            regenerate_proxy = True

    if regenerate_proxy:
        redone_proxy = False
        while not redone_proxy:
            status = os.system("voms-proxy-init -voms cms --hours=140")
            lifetime = 140
            if os.WEXITSTATUS(status) == 0:
                redone_proxy = True
        shutil.copyfile("/tmp/" + proxy_base, proxy_copy)

    return lifetime


def apply_binwise_scaling(h_in, bins, scales, dim="x"):
    """
    Apply scales to bins of a particular histogram.
    """
    h_npy = h_in.to_numpy()
    if len(h_npy) == 2:
        h_fragments = []
        for iBin in range(len(bins) - 1):
            h_fragments.append(h_in[bins[iBin] : bins[iBin + 1]] * scales[iBin])
        h = hist.Hist(hist.axis.Variable(h_npy[1]), storage=bh.storage.Weight())
        new_z = np.concatenate([f.to_numpy()[0] for f in h_fragments])
        h[:] = np.stack([new_z, new_z], axis=-1)
    elif len(h_npy) == 3:
        h_fragments = []
        for iBin in range(len(bins) - 1):
            if dim == "x":
                h_fragments.append(h_in[bins[iBin] : bins[iBin + 1], :] * scales[iBin])
            elif dim == "y":
                h_fragments.append(h_in[:, bins[iBin] : bins[iBin + 1]] * scales[iBin])
        h = hist.Hist(
            hist.axis.Variable(h_npy[1]),
            hist.axis.Variable(h_npy[2]),
            storage=bh.storage.Weight(),
        )
        if dim == "x":
            new_z = np.concatenate([f.to_numpy()[0] for f in h_fragments])
        if dim == "y":
            new_z = np.hstack([f.to_numpy()[0] for f in h_fragments])
        h[:, :] = np.stack([new_z, new_z], axis=-1)
    return h


# function to load files from pickle
def openpickle(infile_name):
    plots = {}
    with open(infile_name, "rb") as openfile:
        while True:
            try:
                plots.update(pickle.load(openfile))
            except EOFError:
                break
    return plots


def openroot(infile_name):
    _plots = {}
    _infile = uproot.open(infile_name)
    for k in _infile.keys():
        if ";" in k:
            k = k.split(";")[0]
        _plots[k] = _infile[k].to_hist()
    return _plots


def plot1d(h, ax, label, color="default", lw=1):
    if color == "default":
        color = default_colors[label]
    if label == "QCD" and lw == 1:
        lw = 3

    y, x = h.to_numpy()
    e = np.sqrt(h.variances())
    x = x[:-1]

    # ax.step(x[:-1],values, label=label, color=color, lw=lw)
    ax.errorbar(
        x, y, yerr=e, label=label, lw=lw, color=color, fmt="", drawstyle="steps-mid"
    )
    ax.set_xlabel(h.axes[0].label)
    ax.set_ylabel("Events")


def plot1d_stacked(hlist, ax, labels, color="midnightblue", lw=1):
    cmap = plt.cm.rainbow(np.linspace(0, 1, len(labels)))

    ylist = []
    for lbl, h, c in zip(labels, hlist, cmap):
        y, x = h.to_numpy()
        e = np.sqrt(h.variances())
        x = x[:-1]

        if len(ylist) > 0:
            y = y + ylist[len(ylist) - 1]
        ylist.append(y)

        # ax.step(x[:-1],values, label=label, color=color, lw=lw)
        ax.errorbar(
            x, y, yerr=e, label=lbl, lw=lw, color=c, fmt="", drawstyle="steps-mid"
        )
    ax.set_xlabel(hlist[0].axes[0].label)
    ax.set_ylabel("Events")


def plot2d(h, fig, ax, log=False, cmap="RdYlBu"):
    w, x, y = h.to_numpy()
    if log:
        mesh = ax.pcolormesh(x, y, w.T, cmap=cmap, norm=colors.LogNorm())
    else:
        mesh = ax.pcolormesh(x, y, w.T, cmap=cmap)
    ax.set_xlabel(h.axes[0].label)
    ax.set_ylabel(h.axes[1].label)
    fig.colorbar(mesh)


def bin_midpoints(bins):
    midpoints = []
    for i in range(len(bins) - 1):
        midpoints.append((bins[i] + bins[i + 1]) / 2)
    return np.array(midpoints)


def plot_ratio(
    hlist,
    labels=None,
    systs=None,
    density=False,
    cmap=None,
    plot_label=None,
    xlim="default",
    log=True,
):
    """
    Plots ratio of a list of Hist histograms, the ratio is wrt to the first one in the list.
    The errors in the ratio are taken to be independent between histograms.
    """

    # Set up variables for the stacked histogram
    fig = plt.figure()
    plt.subplots_adjust(bottom=0.15, left=0.17)
    ax1 = plt.subplot2grid((4, 1), (0, 0), rowspan=2)

    if density:
        for h in hlist:
            h /= h.sum().value

    if labels is None:
        labels = [None] * len(hlist)
    if cmap is None:
        cmap = plt.cm.jet(np.linspace(0, 1, len(hlist)))
    for c, h, l in zip(cmap, hlist, labels):
        y, x = h.to_numpy()
        x_mid = h.axes.centers[0]
        y_errs = np.sqrt(h.variances())
        ax1.stairs(y, x, color=c, label=l)
        ax1.errorbar(
            x_mid,
            y,
            yerr=y_errs,
            color=c,
            fmt="",
            drawstyle="default",
            linestyle="",
        )

    # Set parameters that will be used to make the plots prettier
    if log:
        ax1.set_yscale("log")
    if type(xlim) is not str:
        xmin = xlim[0]
        xmax = xlim[1]
        ax1.set_xlim([xmin, xmax])
    else:
        xmins, xmaxs = [], []
        for h in hlist:
            xvals = h.axes.centers[0]
            yvals = h.values()
            i_xmin = (
                np.min([i for i, x in enumerate(yvals > 0) if x])
                if len(xvals[yvals > 0])
                else 0
            )
            i_xmax = (
                np.max([i for i, x in enumerate(yvals > 0) if x])
                if len(xvals[yvals > 0])
                else -1
            )
            xmins.append(xvals[i_xmin] - h.axes.widths[0][0] / 2)
            xmaxs.append(xvals[i_xmax] + h.axes.widths[0][-1] / 2)
        xmin = min(xmins)
        xmax = max(xmaxs)
        xrange = xmax - xmin
        ax1.set_xlim([xmin - xrange * 0.1, xmax + xrange * 0.1])

    ax1.set_ylabel("Events", y=1, ha="right")

    ax2 = plt.subplot2grid((4, 1), (2, 0), sharex=ax1)
    plt.setp(ax1.get_xticklabels(), visible=False)

    # calculate the ratio, with error propagation, and plot them
    for i, (c, h) in enumerate(zip(cmap, hlist)):
        if i == 0:
            continue
        ratio = np.divide(
            h.values(),
            hlist[0].values(),
            out=np.ones_like(h.values()),
            where=hlist[0].values() != 0,
        )
        ratio_err = np.where(
            hlist[0].values() > 0,
            np.sqrt(
                (hlist[0].values() ** -2) * (h.variances())
                + (h.values() ** 2 * hlist[0].values() ** -4) * (hlist[0].variances())
            ),
            0,
        )
        ax2.errorbar(
            hlist[0].axes.centers[0],
            ratio,
            yerr=ratio_err,
            color=c,
            fmt="o",
            linestyle="none",
        )

    ax2.axhline(1, ls="--", color="gray")
    ax2.set_ylabel("Ratio", y=1, ha="right")

    if systs is not None:
        assert len(systs) == len(hlist[0].axes.centers[0])
        widths = hlist[0].axes.widths[0]
        up_height = np.where(systs > 0, systs, 0)
        down_height = np.where(systs > 0, 1 / (1 + systs) - 1, 0)
        ax2.bar(
            hlist[0].axes.centers[0],
            height=up_height,
            bottom=1,
            width=widths,
            alpha=0.3,
            color="gray",
        )
        ax2.bar(
            hlist[0].axes.centers[0],
            height=down_height,
            bottom=1,
            width=widths,
            alpha=0.3,
            color="gray",
        )
        # add to legend
        ax1.plot([0, 0], color="gray", label="Systematics")

    if plot_label is None:
        plot_label = hlist[0].axes[0].label
        if plot_label == "Axis 0":
            plot_label = None
    ax1.legend(loc="best")
    ax2.set_xlabel(plot_label, y=1)

    return fig, (ax1, ax2)


def plot_ratio_regions(plots, plot_label, sample1, sample2, regions, density=False):
    fig = plt.figure()
    ax1 = plt.subplot2grid((4, 1), (0, 0), rowspan=2)
    ax2 = plt.subplot2grid((4, 1), (2, 0), sharex=ax1)
    _ = plt.setp(ax1.get_xticklabels(), visible=False)
    ax2 = plt.subplot2grid((4, 1), (2, 0), sharex=ax1)
    plt.setp(ax1.get_xticklabels(), visible=False)

    offset = 0
    mids = []
    for i, r in enumerate(regions):
        h1 = plots[sample1][plot_label.replace("A_", r + "_")].copy()
        h2 = plots[sample2][plot_label.replace("A_", r + "_")].copy()

        if density:
            h1 = h1 / h1.sum().value
            h2 = h2 / h2.sum().value

        y1, x1 = h1.to_numpy()
        x1 = x1[:-1]
        y2, x2 = h2.to_numpy()
        x2 = x2[:-1]

        xmin1 = np.argwhere(y1 > 0)[0] if any(y1 > 0) else [len(x1)]
        xmin2 = np.argwhere(y2 > 0)[0] if any(y2 > 0) else [len(x2)]
        xmax1 = np.argwhere(y1 > 0)[-1] if any(y1 > 0) else [0]
        xmax2 = np.argwhere(y2 > 0)[-1] if any(y2 > 0) else [0]
        xmin = min(np.concatenate((xmin1, xmin2)))
        xmax = max(np.concatenate((xmax1, xmax2)))
        x1 = x1[xmin : xmax + 1]
        x2 = x2[xmin : xmax + 1]
        y1 = y1[xmin : xmax + 1]
        y2 = y2[xmin : xmax + 1]

        x1 = x1 - x1[0]
        x2 = x2 - x2[0]

        this_offset = x1[-1] - x1[0]
        x1 = x1 + offset
        x2 = x2 + offset
        offset += this_offset

        mids.append((x1[-1] + x1[0]) / 2)

        y1_errs = np.sqrt(h1.variances())
        y1_errs = y1_errs[xmin : xmax + 1]
        if i == 0:
            print(sample1)
            ax1.step(x1, y1, color="midnightblue", label=sample1, where="mid")
        else:
            ax1.step(x1, y1, color="midnightblue", where="mid")
        ax1.errorbar(
            x1,
            y1,
            yerr=y1_errs,
            color="midnightblue".upper(),
            fmt="",
            drawstyle="steps-mid",
        )

        y2_errs = np.sqrt(h2.variances())
        y2_errs = y2_errs[xmin : xmax + 1]
        if i == 0:
            print(sample2)
            ax1.step(x2, y2, color="maroon", label=sample2, where="mid")
        else:
            ax1.step(x2, y2, color="maroon", where="mid")
        ax1.errorbar(
            x2, y2, yerr=y2_errs, color="maroon".upper(), fmt="", drawstyle="steps-mid"
        )

        ax1.axvline(x2[0], ls="--", color="black")
        ax2.axvline(x2[0], ls="--", color="black")

        # calculate the upper and lower errors
        # suppress errors where the denonminator is 0
        y1 = np.where(y1 > 0, y1, -1)
        yerrors_up = np.where(y1 > 0, y2 / y1 - (y2 - y2_errs) / (y1 + y1_errs), np.nan)
        yerrors_low = np.where(
            y1 > 0, (y2 + y2_errs) / (y1 - y1_errs) - y2 / y1, np.nan
        )
        ratio_errs = [yerrors_up, yerrors_low]
        ratios = np.where((y2 > 0) & (y1 > 0), y2 / y1, 1)
        ax2.errorbar(
            x1, ratios, yerr=ratio_errs, color="black", fmt="", drawstyle="steps-mid"
        )

    ax1.set_yscale("log")

    ax1.set_xticks(mids)
    ax1.set_xticklabels(list(regions))

    ax1.set_ylabel("Events", y=1, ha="right")
    ax1.legend(loc="upper left", bbox_to_anchor=(1.02, 1))

    ax2.axhline(1, ls="--", color="gray")
    ax2.set_ylim(0.4, 1.6)
    ax2.set_ylabel("Ratio", y=1, ha="right")
    ax2.set_xlabel(h1.axes[0].label, y=1)

    return fig, (ax1, ax2)


def plot_all_regions(
    plots,
    plot_label,
    samples,
    labels,
    regions="ABCDEFGH",
    density=False,
    xlim="default",
    log=True,
):
    fig = plt.figure(figsize=(20, 7))
    ax = fig.subplots()

    offset = 0
    mids = []
    for i, r in enumerate(regions):
        # get (x, y) for each sample in rhig region
        hists, ys, xs = [], [], []
        for sample in samples:
            h = plots[sample][plot_label.replace("A_", r + "_")]
            if density:
                h = h / h.sum().value
            y, x = h.to_numpy()
            x = x[:-1]
            hists.append(h)
            ys.append(y)
            xs.append(x)

        # get args for min and max
        xmins, xmaxs = [], []
        for _x, y in zip(xs, ys):
            xmin = np.argwhere(y > 0)[0] if any(y > 0) else [1e6]
            xmax = np.argwhere(y > 0)[-1] if any(y > 0) else [1e-6]
            xmins.append(xmin)
            xmaxs.append(xmax)
        xmin = min(xmins)[0]
        xmax = max(xmaxs)[0]

        # get only range that matters
        Xs, Ys = [], []
        for x, y in zip(xs, ys):
            x = x[xmin : xmax + 1]
            y = y[xmin : xmax + 1]
            x = x - x[0]
            this_offset = x[-1] - x[0]
            x = x + offset
            Xs.append(x)
            Ys.append(y)

        # total offset
        offset += this_offset

        mids.append((Xs[0][-1] + Xs[0][0]) / 2)

        for h, x, y, sample, label in zip(hists, Xs, Ys, samples, labels):
            y_errs = np.sqrt(h.variances())
            y_errs = y_errs[xmin : xmax + 1]
            if i == 0:
                if label == "I":
                    label == "SR"
                ax.step(x, y, color=getColor(sample), label=label, where="mid")
            else:
                ax.step(x, y, color=getColor(sample), where="mid")

        ax.axvline(Xs[0][0], ls="--", color="black")

    if log:
        ax.set_yscale("log")

    ax.set_xticks(mids)
    ax.set_xticklabels(list(regions))

    ax.set_ylabel("Events", y=1, ha="right")
    ax.legend(loc="upper left", bbox_to_anchor=(1.02, 1))

    return fig, ax


def slice_hist2d(hist, regions_list, slice_var="y"):
    """
    Inputs:
        hist: 2d Hist histogram.
        regions_list: list of regions using Hist slicing. e.g. [[10j,20j],[20j,30j],...]
        slice_var: 'x' or 'y', which dimensions to slice in
    Returns:
        A list of Hist histograms.
    """
    hist_list = []
    for regions in regions_list:
        if slice_var == "y":
            h = hist[:, regions[0] : regions[1] : sum]
        elif slice_var == "x":
            h = hist[regions[0] : regions[1] : sum, :]
        hist_list.append(h)
    return hist_list


def plot_sliced_hist2d(
    hist, regions_list, stack=False, density=False, slice_var="y", labels=None
):
    """
    Takes a 2d histogram, slices it in different regions, and plots the
    regions stacked.
    Inputs:
        hist: 2d Hist histogram.
        regions_list: list of regions using Hist slicing. e.g. [[10j,20j],[20j,30j],...]
        bin_var: 'x' or 'y', which dimensions to slice in
        labels: list of strings to use as labels in plot.
    Returns:
        matplotlib fig and ax
    """
    if labels:
        assert len(labels) == len(regions_list)
    hist_list = slice_hist2d(hist, regions_list, slice_var)
    cmap = plt.cm.jet(np.linspace(0, 1, len(hist_list)))

    if stack:
        histtype = "fill"
    else:
        histtype = "step"

    fig = plt.figure()
    ax = fig.subplots()
    hep.histplot(
        hist_list,
        yerr=True,
        stack=stack,
        histtype=histtype,
        density=density,
        label=labels,
        color=cmap,
        ax=ax,
    )
    ax.legend(
        fontsize=14,
        framealpha=1,
        facecolor="white",
        shadow=True,
        bbox_to_anchor=(1.04, 1),
        loc="upper left",
    )
    ax.set_yscale("log")

    return fig, ax


def ABCD_4regions(
    hist_abcd,
    xregions,
    yregions,
    sum_var="x",
):
    if sum_var == "x":
        A = hist_abcd[xregions[0] : xregions[1] : sum, yregions[0] : yregions[1]]
        B = hist_abcd[xregions[0] : xregions[1] : sum, yregions[1] : yregions[2]]
        C = hist_abcd[xregions[1] : xregions[2] : sum, yregions[0] : yregions[1]]
        SR = hist_abcd[xregions[1] : xregions[2] : sum, yregions[1] : yregions[2]]
        SR_exp = B * C.sum().value / A.sum().value
    elif sum_var == "y":
        A = hist_abcd[xregions[0] : xregions[1], yregions[0] : yregions[1] : sum]
        B = hist_abcd[xregions[0] : xregions[1], yregions[1] : yregions[2] : sum]
        C = hist_abcd[xregions[1] : xregions[2], yregions[0] : yregions[1] : sum]
        SR = hist_abcd[xregions[1] : xregions[2], yregions[1] : yregions[2] : sum]
        SR_exp = C * B.sum().value / A.sum().value

    return SR, SR_exp


def ABCD_6regions(hist_abcd, xregions, yregions, sum_var="x"):
    if sum_var == "x":
        if len(xregions) == 3:
            A = hist_abcd[xregions[0] : xregions[1] : sum, yregions[0] : yregions[1]]
            B = hist_abcd[xregions[0] : xregions[1] : sum, yregions[1] : yregions[2]]
            C = hist_abcd[xregions[0] : xregions[1] : sum, yregions[2] : yregions[3]]
            D = hist_abcd[xregions[1] : xregions[2] : sum, yregions[0] : yregions[1]]
            E = hist_abcd[xregions[1] : xregions[2] : sum, yregions[1] : yregions[2]]
            SR = hist_abcd[xregions[1] : xregions[2] : sum, yregions[2] : yregions[3]]
        elif len(xregions) == 4:
            A = hist_abcd[xregions[0] : xregions[1] : sum, yregions[0] : yregions[1]]
            B = hist_abcd[xregions[1] : xregions[2] : sum, yregions[0] : yregions[1]]
            C = hist_abcd[xregions[2] : xregions[3] : sum, yregions[0] : yregions[1]]
            D = hist_abcd[xregions[0] : xregions[1] : sum, yregions[1] : yregions[2]]
            E = hist_abcd[xregions[1] : xregions[2] : sum, yregions[1] : yregions[2]]
            SR = hist_abcd[xregions[2] : xregions[3] : sum, yregions[1] : yregions[2]]
        SR_exp = (
            E
            * E.sum().value
            * C.sum().value
            * A.sum().value
            / (B.sum().value ** 2 * D.sum().value)
        )
    elif sum_var == "y":
        if len(xregions) == 3:
            A = hist_abcd[xregions[0] : xregions[1], yregions[0] : yregions[1] : sum]
            B = hist_abcd[xregions[0] : xregions[1], yregions[1] : yregions[2] : sum]
            C = hist_abcd[xregions[0] : xregions[1], yregions[2] : yregions[3] : sum]
            D = hist_abcd[xregions[1] : xregions[2], yregions[0] : yregions[1] : sum]
            E = hist_abcd[xregions[1] : xregions[2], yregions[1] : yregions[2] : sum]
            SR = hist_abcd[xregions[1] : xregions[2], yregions[2] : yregions[3] : sum]
        elif len(xregions) == 4:
            A = hist_abcd[xregions[0] : xregions[1], yregions[0] : yregions[1] : sum]
            B = hist_abcd[xregions[1] : xregions[2], yregions[0] : yregions[1] : sum]
            C = hist_abcd[xregions[2] : xregions[3], yregions[0] : yregions[1] : sum]
            D = hist_abcd[xregions[0] : xregions[1], yregions[1] : yregions[2] : sum]
            E = hist_abcd[xregions[1] : xregions[2], yregions[1] : yregions[2] : sum]
            SR = hist_abcd[xregions[2] : xregions[3], yregions[1] : yregions[2] : sum]
        SR_exp = (
            C
            * E.sum().value ** 2
            * A.sum().value
            / (B.sum().value ** 2 * D.sum().value)
        )

    return SR, SR_exp


def ABCD_9regions(hist_abcd, xregions, yregions, sum_var="x", return_all=False):
    if sum_var == "x":
        A = hist_abcd[xregions[0] : xregions[1] : sum, yregions[0] : yregions[1]]
        B = hist_abcd[xregions[0] : xregions[1] : sum, yregions[1] : yregions[2]]
        C = hist_abcd[xregions[0] : xregions[1] : sum, yregions[2] : yregions[3]]
        D = hist_abcd[xregions[1] : xregions[2] : sum, yregions[0] : yregions[1]]
        E = hist_abcd[xregions[1] : xregions[2] : sum, yregions[1] : yregions[2]]
        F = hist_abcd[xregions[1] : xregions[2] : sum, yregions[2] : yregions[3]]
        G = hist_abcd[xregions[2] : xregions[3] : sum, yregions[0] : yregions[1]]
        H = hist_abcd[xregions[2] : xregions[3] : sum, yregions[1] : yregions[2]]
        SR = hist_abcd[xregions[2] : xregions[3] : sum, yregions[2] : yregions[3]]
        SR_exp = (
            F
            * F.sum().value ** 3
            * (G.sum().value * C.sum().value / A.sum().value)
            * ((H.sum().value / E.sum().value) ** 4)
            * (G.sum().value * F.sum().value / D.sum().value) ** -2
            * (H.sum().value * C.sum().value / B.sum().value) ** -2
        )
    elif sum_var == "y":
        A = hist_abcd[xregions[0] : xregions[1], yregions[0] : yregions[1] : sum]
        B = hist_abcd[xregions[0] : xregions[1], yregions[1] : yregions[2] : sum]
        C = hist_abcd[xregions[0] : xregions[1], yregions[2] : yregions[3] : sum]
        D = hist_abcd[xregions[1] : xregions[2], yregions[0] : yregions[1] : sum]
        E = hist_abcd[xregions[1] : xregions[2], yregions[1] : yregions[2] : sum]
        F = hist_abcd[xregions[1] : xregions[2], yregions[2] : yregions[3] : sum]
        G = hist_abcd[xregions[2] : xregions[3], yregions[0] : yregions[1] : sum]
        H = hist_abcd[xregions[2] : xregions[3], yregions[1] : yregions[2] : sum]
        SR = hist_abcd[xregions[2] : xregions[3], yregions[2] : yregions[3] : sum]
        SR_exp = (
            H
            * H.sum().value ** 3
            * (G.sum().value * C.sum().value / A.sum().value)
            * ((F.sum().value / E.sum().value) ** 4)
            * (G.sum().value * F.sum().value / D.sum().value) ** -2
            * (H.sum().value * C.sum().value / B.sum().value) ** -2
        )

    if return_all:
        return A, B, C, D, E, F, G, H, SR, SR_exp
    else:
        return SR, SR_exp


def ABCD_9regions_errorProp(abcd, xregions, yregions, sum_var="x"):
    """
    Does 9 region ABCD using error propagation of the statistical
    uncerantities of the regions. We need to scale histogram F or H
    by some factor 'alpha' (defined in exp). For example, for F,
    the new variance is:
    variance = F_value**2 * sigma_alpha**2 + alpha**2 * F_variance
    """

    A, B, C, D, E, F, G, H, SR, SR_exp = ABCD_9regions(
        abcd, xregions, yregions, sum_var=sum_var, return_all=True
    )

    preds, preds_err = [], []
    for i in range(len(F.values())):
        # this is needed in order to do error propagation correctly
        F_bin = F[i]
        F_other = F.copy()
        F_other[i] = hist.accumulators.WeightedSum()

        # define the scaling factor function
        a, b, c, d, e, f_bin, f_other, g, h = symbols("A B C D E F_bin F_other G H")
        if sum_var == "x":
            exp = (
                f_bin
                * (f_other + f_bin)
                * h**2
                * d**2
                * b**2
                * g**-1
                * c**-1
                * a**-1
                * e**-4
            )
        elif sum_var == "y":
            exp = h * d**2 * b**2 * f**2 * g**-1 * c**-1 * a**-1 * e**-4

        # defines lists of variables (sympy symbols) and accumulators (hist.sum())
        variables = [a, b, c, d, e, f_bin, f_other, g, h]
        accs = [
            A.sum(),
            B.sum(),
            C.sum(),
            D.sum(),
            E.sum(),
            F_bin,
            F_other.sum(),
            G.sum(),
            H.sum(),
        ]

        # calculate scaling factor by substituting values of the histograms' sums for the sympy symbols
        alpha = exp.copy()
        for var, acc in zip(variables, accs):
            alpha = alpha.subs(var, acc.value)

        # calculate the error on the scaling factor
        variance = 0
        for var, acc in zip(variables, accs):
            der = diff(exp, var)
            var = abs(acc.variance)
            variance += der**2 * var
        for var, acc in zip(variables, accs):
            variance = variance.subs(var, acc.value)
        sigma_alpha = variance

        preds.append(alpha)
        preds_err.append(sigma_alpha)

    SR_exp.view().variance = preds_err
    SR_exp.view().value = preds

    return SR, SR_exp


def ABCD_9regions_yield(abcd, xregions, yregions):
    A, B, C, D, E, F, G, H, SR, _ = ABCD_9regions(
        abcd, xregions, yregions, sum_var="x", return_all=True
    )

    A = A.sum().value
    B = B.sum().value
    C = C.sum().value
    D = D.sum().value
    E = E.sum().value
    F = F.sum().value
    G = G.sum().value
    H = H.sum().value
    SR = SR.sum().value
    tot = A + B + C + D + E + F + G + H + SR

    SR_exp = (
        (F**2)
        * (H**2)
        * (D**2)
        * (B**2)
        * (G**-1)
        * (C**-1)
        * (A**-1)
        * (E**-4)
    )
    sigma_SR_exp = (
        np.sqrt(
            4 * (F**-1)
            + 4 * (H**-1)
            + 4 * (D**-1)
            + 4 * (B**-1)
            + (G**-1)
            + (C**-1)
            + (A**-1)
            + 16 * (E**-1)
        )
        * SR_exp
    )

    return SR, SR_exp, sigma_SR_exp


def integrate(h, lower, upper):
    i = h[lower:upper].sum()
    return i.value, np.sqrt(i.variance)


def find_nth(string, substring, n):
    if n == 1:
        return string.find(substring)
    else:
        return string.find(substring, find_nth(string, substring, n - 1) + 1)


def rebin_piecewise(h_in, bins, histtype="hist"):
    """
    Inputs:
        h : histogram
        bins: list of bins as real numbers
        histtype: one of allowed_histtypes to return

    Returns:
        h_out: a histogram of type 'histtype', rebinned according to desired bins
    """

    # only 1D hists supported for now
    if len(h_in.shape) != 1:
        raise Exception("Only 1D hists supported for now")

    # only hist and bh supported
    allowed_histtypes = ["hist", "bh"]
    if histtype not in allowed_histtypes:
        raise Exception("histtype in not in allowed_histtypes")

    # check that the bins are real numbers
    if any([x.imag != 0 for x in bins]):
        raise Exception("Only pass real-valued bins")

    # split the histogram by the bins
    # and for each bin, calculate total amount of events and variance
    z_vals, z_vars = [], []
    for iBin in range(len(bins) - 1):
        if histtype == "hist":
            bin_lo = bins[iBin] * 1.0j
            bin_hi = bins[iBin + 1] * 1.0j
        elif histtype == "bh":
            bin_lo = bh.loc(bins[iBin])
            bin_hi = bh.loc(bins[iBin + 1])

        h_fragment = h_in[bin_lo:bin_hi]
        z_vals.append(h_fragment.sum().value)
        z_vars.append(h_fragment.sum().variance)

    # fill the histograms
    if histtype == "hist":
        h_out = hist.Hist(
            hist.axis.Variable(bins, label=h_in.axes[0].label, name=h_in.axes[0].name),
            storage=hist.storage.Weight(),
            label=h_in.axes[0].label,
        )
        h_out[:] = np.stack([z_vals, z_vars], axis=-1)

    elif histtype == "bh":
        h_out = bh.Histogram(bh.axis.Variable(bins), storage=bh.storage.Weight())
        h_out[:] = np.stack([z_vals, z_vars], axis=-1)

    return h_out


def linearFit2DHist(h):
    z_values = h.values().flatten()
    x_centers = h.axes[0].centers
    y_centers = h.axes[1].centers
    x_values = np.array([])
    y_values = np.array([])
    for i in range(len(x_centers)):
        x_values = np.concatenate((x_values, np.ones_like(y_centers) * x_centers[i]))
    for _i in range(len(x_centers)):
        y_values = np.concatenate((y_values, y_centers))
    p = np.poly1d(np.polyfit(x_values, y_values, 1, w=z_values, cov=False))
    logging.info("Linear fit result:", p)
    return p


def hist_mean(hist):
    """
    Calculates the mean of a 1-dimensional Hist histogram.
    """
    bin_values = hist.values()
    bin_centers = hist.axes[0].centers
    mean = np.average(bin_centers, weights=bin_values)
    return mean


def hist_std_dev(hist, axis=0):
    """
    Calculates the standard deviation of a 1-dimensional Hist histogram.
    """
    bin_values = hist.values()
    bin_centers = hist.axes[0].centers
    mean = hist_mean(hist)

    # Calculate the sum of squared differences from the mean
    squared_diff_sum = np.sum(bin_values * (bin_centers - mean) ** 2)

    # Calculate the standard deviation
    standard_deviation = np.sqrt(squared_diff_sum / np.sum(bin_values))

    return standard_deviation


def hist2d_correlation(h):
    """
    Calculates Pearson Coefficient from a 2-dimensional Hist histogram.
    """

    coeff = 0

    assert len(h.axes) == 2

    xvals = h.axes[0].centers
    yvals = h.axes[1].centers
    zvals = h.values()

    xmean = hist_mean(h[:, sum])
    ymean = hist_mean(h[sum, :])
    xdev = hist_std_dev(h[:, sum])
    ydev = hist_std_dev(h[sum, :])

    if xdev == 0 or ydev == 0:
        return

    for i in range(len(xvals)):
        for j in range(len(yvals)):
            coeff += (xvals[i] - xmean) * (yvals[j] - ymean) * zvals[i, j]

    coeff /= xdev * ydev * h.sum().value
    error = np.sqrt((1 - coeff**2) / (h.sum().value - 2))

    return coeff, error


def sf(value, error):
    # Calculate the number of significant figures based on the error
    significant_figures = round(-math.log10(error)) + 1

    # Round the value and error to the determined significant figures
    rounded_value = round(value, significant_figures)
    rounded_error = round(error, significant_figures)

    return rounded_value, rounded_error


def nested_dict(n, type):
    if n == 1:
        return defaultdict(type)
    else:
        return defaultdict(lambda: nested_dict(n - 1, type))<|MERGE_RESOLUTION|>--- conflicted
+++ resolved
@@ -161,14 +161,7 @@
 
         # include this block to import the QCD bins individually
         temp_sample = infile_name.split("/")[-1].split(".root")[0]
-<<<<<<< HEAD
-        if ".root" in infile_name:
-            plots[temp_sample] = openroot(infile_name)
-        elif ".pkl" in infile_name:
-            plots[temp_sample] = openpickle(infile_name)
-=======
         plots[temp_sample] = openHistFile(infile_name)
->>>>>>> 1f8e2312
         for plot in list(plots[temp_sample].keys()):
             plots[temp_sample][plot] = plots[temp_sample][plot] * lumi
 
@@ -294,14 +287,7 @@
         temp_sample = infile_name.split("/")[-1].split(".root")[0]
         temp_sample = temp_sample.split("+")[1].split("-")[0]
         temp_sample = "data_" + temp_sample[3:]
-<<<<<<< HEAD
-        if ".root" in infile_name:
-            plots[temp_sample] = openroot(infile_name)
-        elif ".pkl" in infile_name:
-            plots[temp_sample] = openpickle(infile_name)
-=======
         plots[temp_sample] = openHistFile(infile_name)
->>>>>>> 1f8e2312
         for plot in list(plots[temp_sample].keys()):
             plots[temp_sample][plot] = plots[temp_sample][plot] * lumi
 
