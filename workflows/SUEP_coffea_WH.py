--- conflicted
+++ resolved
@@ -23,14 +23,8 @@
 from workflows.CMS_corrections.golden_jsons_utils import applyGoldenJSON
 from workflows.CMS_corrections.HEM_utils import jetHEMFilter
 from workflows.CMS_corrections.jetmet_utils import apply_jecs
-<<<<<<< HEAD
-from workflows.CMS_corrections.PartonShower_utils import StorePSWeights
-from workflows.CMS_corrections.Prefire_utils import StorePrefireWeights
-=======
 from workflows.CMS_corrections.PartonShower_utils import GetPSWeights
->>>>>>> 2428f091
 from workflows.CMS_corrections.track_killing_utils import (
-    scout_track_killing,
     track_killing,
 )
 from workflows.pandas_accumulator import pandas_accumulator
@@ -394,10 +388,6 @@
 
             if self.isMC:
                 output["vars"]["Pileup_nTrueInt" + out_label] = events.Pileup.nTrueInt
-<<<<<<< HEAD
-                StorePSWeights(self, events, output)  # Parton Shower weights
-                StorePrefireWeights(self, events, output)  # Prefire weights
-=======
                 psweights = GetPSWeights(self, events)  # Parton Shower weights
                 if len(psweights) == 4:
                     output["vars"]["PSWeight_ISR_up" + out_label] = psweights[0]
@@ -407,7 +397,6 @@
                 else:
                     output["vars"]["PSWeight" + out_label] = psweights
 
->>>>>>> 2428f091
             output["vars"]["PV_npvs" + out_label] = events.PV.npvs
             output["vars"]["PV_npvsGood" + out_label] = events.PV.npvsGood
 
