--- conflicted
+++ resolved
@@ -22,6 +22,7 @@
 from workflows.CMS_corrections.HEM_utils import jetHEMFilter
 from workflows.CMS_corrections.jetmet_utils import apply_jecs
 from workflows.CMS_corrections.PartonShower_utils import GetPSWeights
+from workflows.CMS_corrections.Prefire_utils import GetPrefireWeights
 from workflows.CMS_corrections.track_killing_utils import (
     scout_track_killing,
     track_killing,
@@ -426,30 +427,22 @@
                 output["vars"]["Pileup_nTrueInt" + out_label] = events.Pileup.nTrueInt
                 psweights = GetPSWeights(self, events)  # Parton Shower weights
                 if len(psweights) == 4:
-<<<<<<< HEAD
                     output['vars']["PSWeight_ISR_up" + out_label] = psweights[0]
                     output['vars']["PSWeight_ISR_down" + out_label] = psweights[1]
                     output['vars']["PSWeight_FSR_up" + out_label] = psweights[2]
                     output['vars']["PSWeight_FSR_down" + out_label] = psweights[3]
                 else:
                     output['vars']["PSWeight" + out_label] = psweights
-                GetPrefireWeights(self, events)  # Prefire weights
+
                 bTagWeights = doBTagWeights(
                     events, ak4jets, int(self.era), "L", do_syst=self.do_syst)  # Does not change selection
                 output["vars"]["bTagWeight"] = bTagWeights["central"][:] # BTag weights
-=======
-                    output["vars"]["PSWeight_ISR_up" + out_label] = psweights[0]
-                    output["vars"]["PSWeight_ISR_down" + out_label] = psweights[1]
-                    output["vars"]["PSWeight_FSR_up" + out_label] = psweights[2]
-                    output["vars"]["PSWeight_FSR_down" + out_label] = psweights[3]
-                else:
-                    output["vars"]["PSWeight" + out_label] = psweights
+
                 prefireweights = GetPrefireWeights(self, events)  # Prefire weights
                 output["vars"]["prefire_nom"] = prefireweights[0]
                 output["vars"]["prefire_up"] = prefireweights[1]
                 output["vars"]["prefire_down"] = prefireweights[2]
 
->>>>>>> 8f408c92
             output["vars"]["PV_npvs" + out_label] = events.PV.npvs
             output["vars"]["PV_npvsGood" + out_label] = events.PV.npvsGood
 
