"""
SUEP_coffea_WH.py
Coffea producer for SUEP WH analysis. Uses fastjet package to recluster large jets:
https://github.com/scikit-hep/fastjet
Pietro Lugato, Chad Freer, Luca Lavezzo, 2023
"""
from typing import Optional

import awkward as ak
import numpy as np
import pandas as pd
import vector
from coffea import processor

# IO utils
import workflows.pandas_utils as pandas_utils
from workflows.pandas_accumulator import pandas_accumulator

# Importing SUEP specific functions
import workflows.SUEP_utils as SUEP_utils
import workflows.WH_utils as WH_utils

# Importing CMS corrections
from workflows.CMS_corrections.golden_jsons_utils import applyGoldenJSON
from workflows.CMS_corrections.HEM_utils import jetHEMFilter
from workflows.CMS_corrections.jetmet_utils import apply_jecs
from workflows.CMS_corrections.PartonShower_utils import GetPSWeights
from workflows.CMS_corrections.Prefire_utils import GetPrefireWeights
from workflows.CMS_corrections.track_killing_utils import (
    scout_track_killing,
    track_killing,
)

# Set vector behavior
vector.register_awkward()


class SUEP_cluster_WH(processor.ProcessorABC):
    def __init__(
        self,
        isMC: int,
        era: str,
        scouting: int,
        sample: str,
        do_syst: bool,
        syst_var: str,
        weight_syst: bool,
        flag: bool,
        output_location: Optional[str],
        accum: Optional[bool] = None,
        trigger: Optional[str] = None,
    ) -> None:
        self._flag = flag
        self.output_location = output_location
        self.do_syst = do_syst
        self.gensumweight = 1.0
        self.scouting = scouting
        self.era = era.lower()
        self.isMC = isMC
        self.sample = sample
        self.syst_var, self.syst_suffix = (
            (syst_var, f"_sys_{syst_var}") if do_syst and syst_var else ("", "")
        )
        self.weight_syst = weight_syst
        self.prefixes = {"SUEP": "SUEP"}
        self.doOF = False
        self.accum = accum
        self.trigger = trigger
        self.out_vars = pd.DataFrame()

    def jet_awkward(self, Jets):
        """
        Create awkward array of jets. Applies basic selections.
        Returns: awkward array of dimensions (events x jets x 4 momentum)
        """
        Jets_awk = ak.zip(
            {
                "pt": Jets.pt,
                "eta": Jets.eta,
                "phi": Jets.phi,
                "mass": Jets.mass,
            },
            with_name="Momentum4D",
        )
        if self.scouting == 1:
            jet_awk_Cut = (Jets_awk.pt > 30) & (abs(Jets_awk.eta) < 2.6)
        else:
            jet_awk_Cut = (Jets_awk.pt > 30) & (abs(Jets_awk.eta) < 2.4)
        Jets_correct = Jets_awk[jet_awk_Cut]

        return Jets_correct

    def triggerSelection(self, events, output, out_label):
        """
        Applies trigger, returns events.
        Default is PFHT triggers. Can use selection variable for customization.
        """

        triggerSingleMuon = (
            events.HLT.IsoMu30
            | events.HLT.IsoMu27
            | events.HLT.IsoMu24
            | events.HLT.Mu50
        )
        triggerDoubleMuon = (
            events.HLT.Mu17_TrkIsoVVL_Mu8_TrkIsoVVL_DZ_Mass8
            | events.HLT.Mu19_TrkIsoVVL_Mu9_TrkIsoVVL_DZ_Mass8
            | events.HLT.Mu17_TrkIsoVVL_Mu8_TrkIsoVVL_DZ_Mass3p8
            | events.HLT.Mu19_TrkIsoVVL_Mu9_TrkIsoVVL_DZ_Mass3p8
        )
        triggerEGamma = (
            events.HLT.Ele27_WPTight_Gsf
            | events.HLT.Ele32_WPTight_Gsf
            | events.HLT.Ele35_WPTight_Gsf
            | events.HLT.Ele38_WPTight_Gsf
            | events.HLT.Ele40_WPTight_Gsf
            | events.HLT.Ele115_CaloIdVT_GsfTrkIdT
            | events.HLT.Ele23_Ele12_CaloIdL_TrackIdL_IsoVL
            | events.HLT.Ele23_Ele12_CaloIdL_TrackIdL_IsoVL_DZ
            | events.HLT.Ele32_WPTight_Gsf_L1DoubleEG
            | events.HLT.DoubleEle27_CaloIdL_MW
            | events.HLT.DoubleEle25_CaloIdL_MW
            | events.HLT.DoubleEle33_CaloIdL_MW
            | events.HLT.DiEle27_WPTightCaloOnly_L1DoubleEG
            | events.HLT.Photon200
            | events.HLT.DoublePhoton70
        )

        # this is just for cutflow
        output["triggerSingleMuon"+out_label] += len(events[triggerSingleMuon])
        output["triggerDoubleMuon"+out_label] += len(events[triggerDoubleMuon])
        output["triggerEGamma"+out_label] += len(events[triggerEGamma])

        events = events[triggerDoubleMuon | triggerEGamma | triggerSingleMuon]

        return events

    def selectByFilters(self, events):
        ### Apply MET filter selection (see https://twiki.cern.ch/twiki/bin/viewauth/CMS/MissingETOptionalFiltersRun2)
        if self.era == "2018" or self.era == "2017":
            cutAnyFilter = (
                (events.Flag.goodVertices)
                & (events.Flag.globalSuperTightHalo2016Filter)
                & (events.Flag.HBHENoiseFilter)
                & (events.Flag.HBHENoiseIsoFilter)
                & (events.Flag.EcalDeadCellTriggerPrimitiveFilter)
                & (events.Flag.BadPFMuonFilter)
                & (events.Flag.BadPFMuonDzFilter)
                & (events.Flag.eeBadScFilter)
                & (events.Flag.ecalBadCalibFilter)
            )
        if self.era == "2016" or self.era == "2016apv":
            cutAnyFilter = (
                (events.Flag.goodVertices)
                & (events.Flag.globalSuperTightHalo2016Filter)
                & (events.Flag.HBHENoiseFilter)
                & (events.Flag.HBHENoiseIsoFilter)
                & (events.Flag.EcalDeadCellTriggerPrimitiveFilter)
                & (events.Flag.BadPFMuonFilter)
                & (events.Flag.BadPFMuonDzFilter)
                & (events.Flag.eeBadScFilter)
            )
        return events[cutAnyFilter]

    def getGenTracks(self, events):
        genParts = events.GenPart
        genParts = ak.zip(
            {
                "pt": genParts.pt,
                "eta": genParts.eta,
                "phi": genParts.phi,
                "mass": genParts.mass,
                "pdgID": genParts.pdgId,
            },
            with_name="Momentum4D",
        )
        return genParts

    def getTracks(self, events, lepton=None, leptonIsolation=None):
        Cands = ak.zip(
            {
                "pt": events.PFCands.trkPt,
                "eta": events.PFCands.trkEta,
                "phi": events.PFCands.trkPhi,
                "mass": events.PFCands.mass,
                # "pdgID": events.PFCands.pdgID
            },
            with_name="Momentum4D",
        )
        cut = (
            (events.PFCands.fromPV > 1)
            & (events.PFCands.trkPt >= 1)
            & (abs(events.PFCands.trkEta) <= 2.5)
            & (abs(events.PFCands.dz) < 0.05)
            # & (events.PFCands.dzErr < 0.05)
            & (abs(events.PFCands.d0) < 0.05)
            & (events.PFCands.puppiWeight > 0.1)
        )
        Cleaned_cands = Cands[cut]
        Cleaned_cands = ak.packed(Cleaned_cands)

        # Prepare the Lost Track collection
        LostTracks = ak.zip(
            {
                "pt": events.lostTracks.pt,
                "eta": events.lostTracks.eta,
                "phi": events.lostTracks.phi,
                "mass": 0.0,
            },
            with_name="Momentum4D",
        )
        cut = (
            (events.lostTracks.fromPV > 1)
            & (events.lostTracks.pt >= 0.1)
            & (abs(events.lostTracks.eta) <= 2.5)
            & (abs(events.lostTracks.dz) < 0.05)
            & (abs(events.lostTracks.d0) < 0.05)
            # & (events.lostTracks.dzErr < 0.05)
            & (events.lostTracks.puppiWeight > 0.1)
        )
        Lost_Tracks_cands = LostTracks[cut]
        Lost_Tracks_cands = ak.packed(Lost_Tracks_cands)

        # select which tracks to use in the script
        # dimensions of tracks = events x tracks in event x 4 momenta
        tracks = ak.concatenate([Cleaned_cands, Lost_Tracks_cands], axis=1)

        if leptonIsolation:
            # Sorting out the tracks that overlap with the lepton
            tracks = tracks[
                (tracks.deltaR(lepton[:, 0]) >= leptonIsolation)
                # & (tracks.deltaR(lepton) >= 0.4)
            ]

        return tracks, Cleaned_cands

    def storeEventVars(
        self,
        events,
        tracks,
        ak_inclusive_jets,
        ak_inclusive_cluster,
        lepton,
        output,
        out_label="",
    ):
        # select out ak4jets
        ak4jets = self.jet_awkward(events.Jet)

        # work on JECs and systematics
        prefix = ""
        if self.accum:
            if "dask" in self.accum:
                prefix = "dask-worker-space/"
        jets_c, met_c = apply_jecs(
            self,
            Sample=self.sample,
            events=events,
            prefix=prefix,
        )
        jet_HEM_Cut, _ = jetHEMFilter(self, jets_c, events.run)
        jets_c = jets_c[jet_HEM_Cut]
        jets_jec = self.jet_awkward(jets_c)
        if self.isMC:
            jets_jec_JERUp = self.jet_awkward(jets_c["JER"].up)
            jets_jec_JERDown = self.jet_awkward(jets_c["JER"].down)
            jets_jec_JESUp = self.jet_awkward(jets_c["JES_jes"].up)
            jets_jec_JESDown = self.jet_awkward(jets_c["JES_jes"].down)
            PuppiMET_phi_JERUp = events.PuppiMET.phiJERUp
            PuppiMET_phi_JERDown = events.PuppiMET.phiJERDown
            PuppiMET_phi_JESUp = events.PuppiMET.phiJESUp
            PuppiMET_phi_JESDown = events.PuppiMET.phiJESDown
            PuppiMET_pt_JERUp = events.PuppiMET.ptJERUp
            PuppiMET_pt_JERDown = events.PuppiMET.ptJERDown
            PuppiMET_pt_JESUp = events.PuppiMET.ptJESUp
            PuppiMET_pt_JESDown = events.PuppiMET.ptJESDown
            MET_JEC_phi_JERUp = met_c.JER.up.phi
            MET_JEC_phi_JERDown = met_c.JER.down.phi
            MET_JEC_phi_JESUp = met_c.JES_jes.up.phi
            MET_JEC_phi_JESDown = met_c.JES_jes.down.phi
            MET_JEC_phi_UnclusteredEnergyUp = met_c.MET_UnclusteredEnergy.up.phi
            MET_JEC_phi_UnclusteredEnergyDown = met_c.MET_UnclusteredEnergy.down.phi
            MET_JEC_pt_JERUp = met_c.JER.up.pt
            MET_JEC_pt_JERDown = met_c.JER.up.pt
            MET_JEC_pt_JESUp = met_c.JES_jes.up.pt
            MET_JEC_pt_JESDown = met_c.JES_jes.down.pt
            MET_JEC_pt_UnclusteredEnergyUp = met_c.MET_UnclusteredEnergy.up.pt
            MET_JEC_pt_UnclusteredEnergyDown = met_c.MET_UnclusteredEnergy.down.pt
        # For data set these all to nominal so we can plot without switching all of the names
        else:
            jets_jec_JERUp = jets_jec
            jets_jec_JERDown = jets_jec
            jets_jec_JESUp = jets_jec
            jets_jec_JESDown = jets_jec
            PuppiMET_phi_JERUp = events.PuppiMET.phi
            PuppiMET_phi_JERDown = events.PuppiMET.phi
            PuppiMET_phi_JESUp = events.PuppiMET.phi
            PuppiMET_phi_JESDown = events.PuppiMET.phi
            PuppiMET_pt_JERUp = events.PuppiMET.pt
            PuppiMET_pt_JERDown = events.PuppiMET.pt
            PuppiMET_pt_JESUp = events.PuppiMET.pt
            PuppiMET_pt_JESDown = events.PuppiMET.pt
            MET_JEC_phi_JERUp = met_c.phi
            MET_JEC_phi_JERDown = met_c.phi
            MET_JEC_phi_JESUp = met_c.phi
            MET_JEC_phi_JESDown = met_c.phi
            MET_JEC_phi_UnclusteredEnergyUp = met_c.phi
            MET_JEC_phi_UnclusteredEnergyDown = met_c.phi
            MET_JEC_pt_JERUp = met_c.pt
            MET_JEC_pt_JERDown = met_c.pt
            MET_JEC_pt_JESUp = met_c.pt
            MET_JEC_pt_JESDown = met_c.pt
            MET_JEC_pt_UnclusteredEnergyUp = met_c.pt
            MET_JEC_pt_UnclusteredEnergyDown = met_c.pt

        # save per event variables to a dataframe
        output['vars']["ntracks" + out_label] = ak.num(tracks).to_list()
        output['vars']["ngood_fastjets" + out_label] = ak.num(
            ak_inclusive_jets
        ).to_list()

        if out_label == "":
            output['vars']["ht" + out_label] = ak.sum(ak4jets.pt, axis=-1).to_list()
            output['vars']["ht_JEC" + out_label] = ak.sum(jets_jec.pt, axis=-1).to_list()
            output['vars']["ht_JEC" + out_label + "_JER_up"] = ak.sum(
                jets_jec_JERUp.pt, axis=-1
            ).to_list()
            output['vars']["ht_JEC" + out_label + "_JER_down"] = ak.sum(
                jets_jec_JERDown.pt, axis=-1
            ).to_list()
            output['vars']["ht_JEC" + out_label + "_JES_up"] = ak.sum(
                jets_jec_JESUp.pt, axis=-1
            ).to_list()
            output['vars']["ht_JEC" + out_label + "_JES_down"] = ak.sum(
                jets_jec_JESDown.pt, axis=-1
            ).to_list()

            self.out_vars["CaloMET_pt" + out_label] = events.CaloMET.pt
            self.out_vars["CaloMET_phi" + out_label] = events.CaloMET.phi
            self.out_vars["CaloMET_sumEt" + out_label] = events.CaloMET.sumEt
            self.out_vars["ChsMET_pt" + out_label] = events.ChsMET.pt
            self.out_vars["ChsMET_phi" + out_label] = events.ChsMET.phi
            self.out_vars["ChsMET_sumEt" + out_label] = events.ChsMET.sumEt
            self.out_vars["TkMET_pt" + out_label] = events.TkMET.pt
            self.out_vars["TkMET_phi" + out_label] = events.TkMET.phi
            self.out_vars["TkMET_sumEt" + out_label] = events.TkMET.sumEt
            self.out_vars["RawMET_pt" + out_label] = events.RawMET.pt
            self.out_vars["RawMET_phi" + out_label] = events.RawMET.phi
            self.out_vars["RawMET_sumEt" + out_label] = events.RawMET.sumEt
            self.out_vars["PuppiMET_pt" + out_label] = events.PuppiMET.pt
            self.out_vars["PuppiMET_pt" + out_label + "_JER_up"] = PuppiMET_pt_JERUp
            self.out_vars["PuppiMET_pt" + out_label + "_JER_down"] = PuppiMET_pt_JERDown
            self.out_vars["PuppiMET_pt" + out_label + "_JES_up"] = PuppiMET_pt_JESUp
            self.out_vars["PuppiMET_pt" + out_label + "_JES_down"] = PuppiMET_pt_JESDown
            self.out_vars["PuppiMET_phi" + out_label] = events.PuppiMET.phi
            self.out_vars["PuppiMET_phi" + out_label + "_JER_up"] = PuppiMET_phi_JERUp
            self.out_vars[
                "PuppiMET_phi" + out_label + "_JER_down"
            ] = PuppiMET_phi_JERDown
            self.out_vars["PuppiMET_phi" + out_label + "_JES_up"] = PuppiMET_phi_JESUp
            self.out_vars[
                "PuppiMET_phi" + out_label + "_JES_down"
            ] = PuppiMET_phi_JESDown
            self.out_vars["PuppiMET_sumEt" + out_label] = events.PuppiMET.sumEt
            self.out_vars["RawPuppiMET_pt" + out_label] = events.RawPuppiMET.pt
            self.out_vars["RawPuppiMET_phi" + out_label] = events.RawPuppiMET.phi
            self.out_vars["RawPuppiMET_sumEt" + out_label] = events.RawPuppiMET.sumEt
            self.out_vars["MET_pt" + out_label] = events.MET.pt
            self.out_vars["MET_phi" + out_label] = events.MET.phi
            self.out_vars["MET_sumEt" + out_label] = events.MET.sumEt
            self.out_vars["MET_JEC_pt" + out_label] = met_c.pt
            self.out_vars["MET_JEC_pt" + out_label + "_JER_up"] = MET_JEC_pt_JERUp
            self.out_vars["MET_JEC_pt" + out_label + "_JER_down"] = MET_JEC_pt_JERDown
            self.out_vars["MET_JEC_pt" + out_label + "_JES_up"] = MET_JEC_pt_JESUp
            self.out_vars["MET_JEC_pt" + out_label + "_JES_down"] = MET_JEC_pt_JESDown
            self.out_vars[
                "MET_JEC_pt" + out_label + "_UnclusteredEnergy_up"
            ] = MET_JEC_pt_UnclusteredEnergyUp
            self.out_vars[
                "MET_JEC_pt" + out_label + "_UnclusteredEnergy_down"
            ] = MET_JEC_pt_UnclusteredEnergyDown
            self.out_vars["MET_JEC_phi" + out_label] = met_c.phi
            self.out_vars["MET_JEC_phi" + out_label + "_JER_up"] = MET_JEC_phi_JERUp
            self.out_vars["MET_JEC_phi" + out_label + "_JER_down"] = MET_JEC_phi_JERDown
            self.out_vars["MET_JEC_phi" + out_label + "_JES_up"] = MET_JEC_phi_JESUp
            self.out_vars["MET_JEC_phi" + out_label + "_JES_down"] = MET_JEC_phi_JESDown
            self.out_vars[
                "MET_JEC_phi" + out_label + "_UnclusteredEnergy_up"
            ] = MET_JEC_phi_UnclusteredEnergyUp
            self.out_vars[
                "MET_JEC_phi" + out_label + "_UnclusteredEnergy_down"
            ] = MET_JEC_phi_UnclusteredEnergyDown
            self.out_vars["MET_JEC_sumEt" + out_label] = met_c.sumEt

            # store event weights for MC
            if self.isMC and self.scouting == 0:
                output['vars']["genweight"] = events.genWeight
            elif self.isMC and self.scouting == 1:
                output['vars']["genweight"] = [
                    1.0 for e in (len(events) * [0])
                ]  # create awkward array of ones

            output['vars']["ngood_ak4jets" + out_label] = ak.num(ak4jets).to_list()

            if self.isMC:
                output['vars']["Pileup_nTrueInt" + out_label] = events.Pileup.nTrueInt
                GetPSWeights(self, events)  # Parton Shower weights
                GetPrefireWeights(self, events)  # Prefire weights
            output['vars']["PV_npvs" + out_label] = events.PV.npvs
            output['vars']["PV_npvsGood" + out_label] = events.PV.npvsGood

        # get gen SUEP kinematics
        SUEP_genMass = len(events) * [0]
        SUEP_genPt = len(events) * [0]
        SUEP_genEta = len(events) * [0]
        SUEP_genPhi = len(events) * [0]

        if self.isMC and not self.scouting:
            genParts = self.getGenTracks(events)
            genSUEP = genParts[(abs(genParts.pdgID) == 25)]

            # we need to grab the last SUEP in the chain for each event
            SUEP_genMass = [g[-1].mass if len(g) > 0 else 0 for g in genSUEP]
            SUEP_genPt = [g[-1].pt if len(g) > 0 else 0 for g in genSUEP]
            SUEP_genPhi = [g[-1].phi if len(g) > 0 else 0 for g in genSUEP]
            SUEP_genEta = [g[-1].eta if len(g) > 0 else 0 for g in genSUEP]

        if self.isMC and self.scouting and "SUEP" in self.sample:
            SUEP_genMass = events.scalar.mass
            SUEP_genPt = events.scalar.pt
            SUEP_genPhi = events.scalar.phi
            SUEP_genEta = events.scalar.eta

        output['vars']["SUEP_genMass" + out_label] = SUEP_genMass
        output['vars']["SUEP_genPt" + out_label] = SUEP_genPt
        output['vars']["SUEP_genEta" + out_label] = SUEP_genEta
        output['vars']["SUEP_genPhi" + out_label] = SUEP_genPhi

        # saving lepton kinematics

        output['vars']["lepton_pt" + out_label] = lepton.pt[:, 0]
        output['vars']["lepton_eta" + out_label] = lepton.eta[:, 0]
        output['vars']["lepton_phi" + out_label] = lepton.phi[:, 0]
        output['vars']["lepton_mass" + out_label] = lepton.mass[:, 0]


    def analysis(self, events, output, do_syst=False, out_label=""):
        #####################################################################################
        # ---- Basic event selection
        # Apply triggers, quality filters, MET, and one lepton selections.
        #####################################################################################

        output["total"+out_label] += len(events)

        # golden jsons for offline data
        if self.isMC == 0:
            events = applyGoldenJSON(self, events)

        output["goldenJSON"+out_label] += len(events)

        events = self.triggerSelection(events, output, out_label)
        output["all_triggers"+out_label] += len(events)

        events = self.selectByFilters(events)
        output["qualityFilters"+out_label] += len(events)

        # TODO: MET
        output["MET"+out_label] += len(events)

        events, selLeptons = WH_utils.selectByLeptons(self, events, lepveto=True)
        output["oneLepton"+out_label] += len(events)

        # output empty dataframe if no events pass basic event selection
        if len(events) == 0:
            print("No events passed basic event selection. Saving empty outputs.")
            return output

        #####################################################################################
        # ---- Track selection
        # Prepare the clean PFCand matched to tracks collection, imposing a dR > 0.4
        # cut on tracks from the selected lepton
        #####################################################################################

        tracks, _ = self.getTracks(
            events, lepton=selLeptons, leptonIsolation=0.4
        )

        if self.isMC and do_syst:
            tracks = track_killing(self, tracks)

        #####################################################################################
        # ---- FastJet reclustering
        # The jet clustering part
        #####################################################################################

        ak_inclusive_jets, ak_inclusive_cluster = SUEP_utils.FastJetReclustering(
            tracks, r=1.5, minPt=60
        )

        #####################################################################################
        # ---- Store event level information
        #####################################################################################

        self.storeEventVars(
            events,
            tracks,
            ak_inclusive_jets,
            ak_inclusive_cluster,
            lepton=selLeptons,
            output=output,
            out_label=out_label,
        )

        #####################################################################################
        # ---- Cut Based Analysis
        #####################################################################################

        # indices of events in tracks, used to keep track which events pass selections
        indices = np.arange(0, len(tracks))

        # remove events with less than 1 cluster (i.e. need at least SUEP candidate cluster)
        clusterCut = ak.num(ak_inclusive_jets, axis=1) > 0
        ak_inclusive_cluster = ak_inclusive_cluster[clusterCut]
        ak_inclusive_jets = ak_inclusive_jets[clusterCut]
        selLeptons = selLeptons[clusterCut]
        tracks = tracks[clusterCut]
        indices = indices[clusterCut]

        # output file if no events pass selections, avoids errors later on
        if len(tracks) == 0:
            print("No events pass clusterCut.")
            return output

        WH_utils.TopPTMethod(
            self,
            indices,
            tracks,
            ak_inclusive_jets,
            ak_inclusive_cluster,
            output=output,
            out_label=out_label,
        )

        return output

    def process(self, events):
        dataset = events.metadata["dataset"]

        output = processor.dict_accumulator({
            "gensumweight": processor.value_accumulator(float, 0),
            "total": processor.value_accumulator(float, 0),
            "goldenJSON": processor.value_accumulator(float, 0),
            "triggerSingleMuon": processor.value_accumulator(float, 0),
            "triggerDoubleMuon": processor.value_accumulator(float, 0),
            "triggerEGamma": processor.value_accumulator(float, 0),
            "all_triggers": processor.value_accumulator(float, 0),
            "oneLepton": processor.value_accumulator(float, 0),
            "qualityFilters": processor.value_accumulator(float, 0),
            "MET": processor.value_accumulator(float, 0),
            "vars": pandas_accumulator(pd.DataFrame()),
        })

        # gen weights
<<<<<<< HEAD
        output['gensumweight'] = ak.sum(events.genWeight)
=======
        if self.isMC:
            self.gensumweight = ak.sum(events.genWeight)
>>>>>>> e244ba3c

        # run the analysis with the track systematics applied
        if self.isMC and self.do_syst:
            output.update({
                "total_track_down": processor.value_accumulator(float, 0),
                "goldenJSON_track_down": processor.value_accumulator(float, 0),
                "triggerSingleMuon_track_down": processor.value_accumulator(float, 0),
                "triggerDoubleMuon_track_down": processor.value_accumulator(float, 0),
                "triggerEGamma_track_down": processor.value_accumulator(float, 0),
                "all_triggers_track_down": processor.value_accumulator(float, 0),
                "oneLepton_track_down": processor.value_accumulator(float, 0),
                "qualityFilters_track_down": processor.value_accumulator(float, 0),
                "MET_track_down": processor.value_accumulator(float, 0),
            })
            output = self.analysis(
                events, output, do_syst=True, out_label="_track_down"
            )

        # run the analysis
        output = self.analysis(events, output)

        return {dataset: output}

    def postprocess(self, accumulator):
        return accumulator<|MERGE_RESOLUTION|>--- conflicted
+++ resolved
@@ -335,62 +335,62 @@
                 jets_jec_JESDown.pt, axis=-1
             ).to_list()
 
-            self.out_vars["CaloMET_pt" + out_label] = events.CaloMET.pt
-            self.out_vars["CaloMET_phi" + out_label] = events.CaloMET.phi
-            self.out_vars["CaloMET_sumEt" + out_label] = events.CaloMET.sumEt
-            self.out_vars["ChsMET_pt" + out_label] = events.ChsMET.pt
-            self.out_vars["ChsMET_phi" + out_label] = events.ChsMET.phi
-            self.out_vars["ChsMET_sumEt" + out_label] = events.ChsMET.sumEt
-            self.out_vars["TkMET_pt" + out_label] = events.TkMET.pt
-            self.out_vars["TkMET_phi" + out_label] = events.TkMET.phi
-            self.out_vars["TkMET_sumEt" + out_label] = events.TkMET.sumEt
-            self.out_vars["RawMET_pt" + out_label] = events.RawMET.pt
-            self.out_vars["RawMET_phi" + out_label] = events.RawMET.phi
-            self.out_vars["RawMET_sumEt" + out_label] = events.RawMET.sumEt
-            self.out_vars["PuppiMET_pt" + out_label] = events.PuppiMET.pt
-            self.out_vars["PuppiMET_pt" + out_label + "_JER_up"] = PuppiMET_pt_JERUp
-            self.out_vars["PuppiMET_pt" + out_label + "_JER_down"] = PuppiMET_pt_JERDown
-            self.out_vars["PuppiMET_pt" + out_label + "_JES_up"] = PuppiMET_pt_JESUp
-            self.out_vars["PuppiMET_pt" + out_label + "_JES_down"] = PuppiMET_pt_JESDown
-            self.out_vars["PuppiMET_phi" + out_label] = events.PuppiMET.phi
-            self.out_vars["PuppiMET_phi" + out_label + "_JER_up"] = PuppiMET_phi_JERUp
-            self.out_vars[
+            output['vars']["CaloMET_pt" + out_label] = events.CaloMET.pt
+            output['vars']["CaloMET_phi" + out_label] = events.CaloMET.phi
+            output['vars']["CaloMET_sumEt" + out_label] = events.CaloMET.sumEt
+            output['vars']["ChsMET_pt" + out_label] = events.ChsMET.pt
+            output['vars']["ChsMET_phi" + out_label] = events.ChsMET.phi
+            output['vars']["ChsMET_sumEt" + out_label] = events.ChsMET.sumEt
+            output['vars']["TkMET_pt" + out_label] = events.TkMET.pt
+            output['vars']["TkMET_phi" + out_label] = events.TkMET.phi
+            output['vars']["TkMET_sumEt" + out_label] = events.TkMET.sumEt
+            output['vars']["RawMET_pt" + out_label] = events.RawMET.pt
+            output['vars']["RawMET_phi" + out_label] = events.RawMET.phi
+            output['vars']["RawMET_sumEt" + out_label] = events.RawMET.sumEt
+            output['vars']["PuppiMET_pt" + out_label] = events.PuppiMET.pt
+            output['vars']["PuppiMET_pt" + out_label + "_JER_up"] = PuppiMET_pt_JERUp
+            output['vars']["PuppiMET_pt" + out_label + "_JER_down"] = PuppiMET_pt_JERDown
+            output['vars']["PuppiMET_pt" + out_label + "_JES_up"] = PuppiMET_pt_JESUp
+            output['vars']["PuppiMET_pt" + out_label + "_JES_down"] = PuppiMET_pt_JESDown
+            output['vars']["PuppiMET_phi" + out_label] = events.PuppiMET.phi
+            output['vars']["PuppiMET_phi" + out_label + "_JER_up"] = PuppiMET_phi_JERUp
+            output['vars'][
                 "PuppiMET_phi" + out_label + "_JER_down"
             ] = PuppiMET_phi_JERDown
-            self.out_vars["PuppiMET_phi" + out_label + "_JES_up"] = PuppiMET_phi_JESUp
-            self.out_vars[
+            output['vars']["PuppiMET_phi" + out_label + "_JES_up"] = PuppiMET_phi_JESUp
+            output['vars'][
                 "PuppiMET_phi" + out_label + "_JES_down"
             ] = PuppiMET_phi_JESDown
-            self.out_vars["PuppiMET_sumEt" + out_label] = events.PuppiMET.sumEt
-            self.out_vars["RawPuppiMET_pt" + out_label] = events.RawPuppiMET.pt
-            self.out_vars["RawPuppiMET_phi" + out_label] = events.RawPuppiMET.phi
-            self.out_vars["RawPuppiMET_sumEt" + out_label] = events.RawPuppiMET.sumEt
-            self.out_vars["MET_pt" + out_label] = events.MET.pt
-            self.out_vars["MET_phi" + out_label] = events.MET.phi
-            self.out_vars["MET_sumEt" + out_label] = events.MET.sumEt
-            self.out_vars["MET_JEC_pt" + out_label] = met_c.pt
-            self.out_vars["MET_JEC_pt" + out_label + "_JER_up"] = MET_JEC_pt_JERUp
-            self.out_vars["MET_JEC_pt" + out_label + "_JER_down"] = MET_JEC_pt_JERDown
-            self.out_vars["MET_JEC_pt" + out_label + "_JES_up"] = MET_JEC_pt_JESUp
-            self.out_vars["MET_JEC_pt" + out_label + "_JES_down"] = MET_JEC_pt_JESDown
-            self.out_vars[
+            output['vars']["PuppiMET_sumEt" + out_label] = events.PuppiMET.sumEt
+            output['vars']["RawPuppiMET_pt" + out_label] = events.RawPuppiMET.pt
+            output['vars']["RawPuppiMET_phi" + out_label] = events.RawPuppiMET.phi
+            output['vars']["RawPuppiMET_sumEt" + out_label] = events.RawPuppiMET.sumEt
+            output['vars']["MET_pt" + out_label] = events.MET.pt
+            output['vars']["MET_phi" + out_label] = events.MET.phi
+            output['vars']["MET_sumEt" + out_label] = events.MET.sumEt
+            output['vars']["MET_JEC_pt" + out_label] = met_c.pt
+            output['vars']["MET_JEC_pt" + out_label + "_JER_up"] = MET_JEC_pt_JERUp
+            output['vars']["MET_JEC_pt" + out_label + "_JER_down"] = MET_JEC_pt_JERDown
+            output['vars']["MET_JEC_pt" + out_label + "_JES_up"] = MET_JEC_pt_JESUp
+            output['vars']["MET_JEC_pt" + out_label + "_JES_down"] = MET_JEC_pt_JESDown
+            output['vars'][
                 "MET_JEC_pt" + out_label + "_UnclusteredEnergy_up"
             ] = MET_JEC_pt_UnclusteredEnergyUp
-            self.out_vars[
+            output['vars'][
                 "MET_JEC_pt" + out_label + "_UnclusteredEnergy_down"
             ] = MET_JEC_pt_UnclusteredEnergyDown
-            self.out_vars["MET_JEC_phi" + out_label] = met_c.phi
-            self.out_vars["MET_JEC_phi" + out_label + "_JER_up"] = MET_JEC_phi_JERUp
-            self.out_vars["MET_JEC_phi" + out_label + "_JER_down"] = MET_JEC_phi_JERDown
-            self.out_vars["MET_JEC_phi" + out_label + "_JES_up"] = MET_JEC_phi_JESUp
-            self.out_vars["MET_JEC_phi" + out_label + "_JES_down"] = MET_JEC_phi_JESDown
-            self.out_vars[
+            output['vars']["MET_JEC_phi" + out_label] = met_c.phi
+            output['vars']["MET_JEC_phi" + out_label + "_JER_up"] = MET_JEC_phi_JERUp
+            output['vars']["MET_JEC_phi" + out_label + "_JER_down"] = MET_JEC_phi_JERDown
+            output['vars']["MET_JEC_phi" + out_label + "_JES_up"] = MET_JEC_phi_JESUp
+            output['vars']["MET_JEC_phi" + out_label + "_JES_down"] = MET_JEC_phi_JESDown
+            output['vars'][
                 "MET_JEC_phi" + out_label + "_UnclusteredEnergy_up"
             ] = MET_JEC_phi_UnclusteredEnergyUp
-            self.out_vars[
+            output['vars'][
                 "MET_JEC_phi" + out_label + "_UnclusteredEnergy_down"
             ] = MET_JEC_phi_UnclusteredEnergyDown
-            self.out_vars["MET_JEC_sumEt" + out_label] = met_c.sumEt
+            output['vars']["MET_JEC_sumEt" + out_label] = met_c.sumEt
 
             # store event weights for MC
             if self.isMC and self.scouting == 0:
@@ -561,12 +561,9 @@
         })
 
         # gen weights
-<<<<<<< HEAD
-        output['gensumweight'] = ak.sum(events.genWeight)
-=======
         if self.isMC:
-            self.gensumweight = ak.sum(events.genWeight)
->>>>>>> e244ba3c
+            output['gensumweight'] = ak.sum(events.genWeight)
+
 
         # run the analysis with the track systematics applied
         if self.isMC and self.do_syst:
