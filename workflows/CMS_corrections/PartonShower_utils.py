import numpy as np


def StorePSWeights(self, events, output):
    if self.scouting == 1:
        if len(events.PSweights[0]) >= 9:
<<<<<<< HEAD
            output["vars"]["PSWeight_ISR_up"] = (
                events.PSweights[:, 0] * events.PSweights[:, 6]
            )
            output["vars"]["PSWeight_ISR_down"] = (
                events.PSweights[:, 0] * events.PSweights[:, 7]
            )
            output["vars"]["PSWeight_FSR_up"] = (
                events.PSweights[:, 0] * events.PSweights[:, 8]
            )
            output["vars"]["PSWeight_FSR_down"] = (
                events.PSweights[:, 0] * events.PSweights[:, 9]
            )
        else:
            output["vars"]["PSWeight"] = np.ones(len(events.PSweights))
    else:
        if len(events.PSWeight[0]) == 4:
            output["vars"]["PSWeight_ISR_up"] = events.PSWeight[:, 0]
            output["vars"]["PSWeight_ISR_down"] = events.PSWeight[:, 2]
            output["vars"]["PSWeight_FSR_up"] = events.PSWeight[:, 1]
            output["vars"]["PSWeight_FSR_down"] = events.PSWeight[:, 3]
        else:
            output["vars"]["PSWeight"] = events.PSWeight[:, 0]
    return
=======
            PSWeight_ISR_up = events.PSweights[:, 0] * events.PSweights[:, 6]
            PSWeight_ISR_down = events.PSweights[:, 0] * events.PSweights[:, 7]
            PSWeight_FSR_up = events.PSweights[:, 0] * events.PSweights[:, 8]
            PSWeight_FSR_down = events.PSweights[:, 0] * events.PSweights[:, 9]
            return (
                PSWeight_ISR_up,
                PSWeight_ISR_down,
                PSWeight_FSR_up,
                PSWeight_FSR_down,
            )
        else:
            PSWeight = np.ones(len(events.PSweights))
            return PSWeight
    else:
        if len(events.PSWeight[0]) == 4:
            PSWeight_ISR_up = events.PSWeight[:, 0]
            PSWeight_ISR_down = events.PSWeight[:, 2]
            PSWeight_FSR_up = events.PSWeight[:, 1]
            PSWeight_FSR_down = events.PSWeight[:, 3]
            return (
                PSWeight_ISR_up,
                PSWeight_ISR_down,
                PSWeight_FSR_up,
                PSWeight_FSR_down,
            )
        else:
            PSWeight = events.PSWeight[:, 0]
            return PSWeight
>>>>>>> 2428f091
<|MERGE_RESOLUTION|>--- conflicted
+++ resolved
@@ -4,31 +4,6 @@
 def StorePSWeights(self, events, output):
     if self.scouting == 1:
         if len(events.PSweights[0]) >= 9:
-<<<<<<< HEAD
-            output["vars"]["PSWeight_ISR_up"] = (
-                events.PSweights[:, 0] * events.PSweights[:, 6]
-            )
-            output["vars"]["PSWeight_ISR_down"] = (
-                events.PSweights[:, 0] * events.PSweights[:, 7]
-            )
-            output["vars"]["PSWeight_FSR_up"] = (
-                events.PSweights[:, 0] * events.PSweights[:, 8]
-            )
-            output["vars"]["PSWeight_FSR_down"] = (
-                events.PSweights[:, 0] * events.PSweights[:, 9]
-            )
-        else:
-            output["vars"]["PSWeight"] = np.ones(len(events.PSweights))
-    else:
-        if len(events.PSWeight[0]) == 4:
-            output["vars"]["PSWeight_ISR_up"] = events.PSWeight[:, 0]
-            output["vars"]["PSWeight_ISR_down"] = events.PSWeight[:, 2]
-            output["vars"]["PSWeight_FSR_up"] = events.PSWeight[:, 1]
-            output["vars"]["PSWeight_FSR_down"] = events.PSWeight[:, 3]
-        else:
-            output["vars"]["PSWeight"] = events.PSWeight[:, 0]
-    return
-=======
             PSWeight_ISR_up = events.PSweights[:, 0] * events.PSweights[:, 6]
             PSWeight_ISR_down = events.PSweights[:, 0] * events.PSweights[:, 7]
             PSWeight_FSR_up = events.PSweights[:, 0] * events.PSweights[:, 8]
@@ -56,5 +31,4 @@
             )
         else:
             PSWeight = events.PSWeight[:, 0]
-            return PSWeight
->>>>>>> 2428f091
+            return PSWeight